--- conflicted
+++ resolved
@@ -87,14 +87,10 @@
 
 #[cfg(feature = "proptest-support")]
 mod proptest_tests {
-<<<<<<< HEAD
+    use approx::AbsDiffEq;
     use na::{self, Matrix, Rotation, Rotation2, Rotation3, SMatrix, Unit, Vector};
+    use na::{UnitComplex, UnitQuaternion};
     use num_traits::Zero;
-=======
-    use approx::AbsDiffEq;
-    use na::{self, Rotation2, Rotation3, Unit};
-    use na::{UnitComplex, UnitQuaternion};
->>>>>>> a803815b
     use simba::scalar::RealField;
     use std::f64;
 
@@ -292,7 +288,75 @@
             }
         }
 
-<<<<<<< HEAD
+        //
+        //In general, `slerp(a,b,t)` should equal `(b/a)^t * a` even though in practice,
+        //we may not use that formula directly for complex numbers or quaternions
+        //
+
+        #[test]
+        fn slerp_powf_agree_2(a in unit_complex(), b in unit_complex(), t in PROPTEST_F64) {
+            let z1 = a.slerp(&b, t);
+            let z2 = (b/a).powf(t) * a;
+            prop_assert!(relative_eq!(z1,z2,epsilon=1e-10));
+        }
+
+        #[test]
+        fn slerp_powf_agree_3(a in unit_quaternion(), b in unit_quaternion(), t in PROPTEST_F64) {
+            if let Some(z1) = a.try_slerp(&b, t, f64::default_epsilon()) {
+                let z2 = (b/a).powf(t) * a;
+                prop_assert!(relative_eq!(z1,z2,epsilon=1e-10));
+            }
+        }
+
+        //
+        //when not antipodal, slerp should always take the shortest path between two orientations
+        //
+
+        #[test]
+        fn slerp_takes_shortest_path_2(
+            z in unit_complex(), dtheta in -f64::pi()..f64::pi(), t in 0.0..1.0f64
+        ) {
+
+            //ambiguous when at ends of angle range, so we don't really care here
+            if dtheta.abs() != f64::pi() {
+
+                //make two complex numbers separated by an angle between -pi and pi
+                let (z1, z2) = (z, z * UnitComplex::new(dtheta));
+                let z3 = z1.slerp(&z2, t);
+
+                //since the angle is no larger than a half-turn, and t is between 0 and 1,
+                //the shortest path just corresponds to adding the scaled angle
+                let a1 = z3.angle();
+                let a2 = na::wrap(z1.angle() + dtheta*t, -f64::pi(), f64::pi());
+
+                prop_assert!(relative_eq!(a1, a2, epsilon=1e-10));
+            }
+
+        }
+
+        #[test]
+        fn slerp_takes_shortest_path_3(
+            q in unit_quaternion(), dtheta in -f64::pi()..f64::pi(), t in 0.0..1.0f64
+        ) {
+
+            //ambiguous when at ends of angle range, so we don't really care here
+            if let Some(axis) = q.axis() {
+
+                //make two quaternions separated by an angle between -pi and pi
+                let (q1, q2) = (q, q * UnitQuaternion::from_axis_angle(&axis, dtheta));
+                let q3 = q1.slerp(&q2, t);
+
+                //since the angle is no larger than a half-turn, and t is between 0 and 1,
+                //the shortest path just corresponds to adding the scaled angle
+                let q4 = q1 * UnitQuaternion::from_axis_angle(&axis, dtheta*t);
+                prop_assert!(relative_eq!(q3, q4, epsilon=1e-10));
+
+            }
+
+        }
+
+
+
     }
 
     //creates N rotation planes and angles
@@ -312,76 +376,6 @@
             }
 
         };
-=======
-        //
-        //In general, `slerp(a,b,t)` should equal `(b/a)^t * a` even though in practice,
-        //we may not use that formula directly for complex numbers or quaternions
-        //
-
-        #[test]
-        fn slerp_powf_agree_2(a in unit_complex(), b in unit_complex(), t in PROPTEST_F64) {
-            let z1 = a.slerp(&b, t);
-            let z2 = (b/a).powf(t) * a;
-            prop_assert!(relative_eq!(z1,z2,epsilon=1e-10));
-        }
-
-        #[test]
-        fn slerp_powf_agree_3(a in unit_quaternion(), b in unit_quaternion(), t in PROPTEST_F64) {
-            if let Some(z1) = a.try_slerp(&b, t, f64::default_epsilon()) {
-                let z2 = (b/a).powf(t) * a;
-                prop_assert!(relative_eq!(z1,z2,epsilon=1e-10));
-            }
-        }
-
-        //
-        //when not antipodal, slerp should always take the shortest path between two orientations
-        //
-
-        #[test]
-        fn slerp_takes_shortest_path_2(
-            z in unit_complex(), dtheta in -f64::pi()..f64::pi(), t in 0.0..1.0f64
-        ) {
-
-            //ambiguous when at ends of angle range, so we don't really care here
-            if dtheta.abs() != f64::pi() {
-
-                //make two complex numbers separated by an angle between -pi and pi
-                let (z1, z2) = (z, z * UnitComplex::new(dtheta));
-                let z3 = z1.slerp(&z2, t);
-
-                //since the angle is no larger than a half-turn, and t is between 0 and 1,
-                //the shortest path just corresponds to adding the scaled angle
-                let a1 = z3.angle();
-                let a2 = na::wrap(z1.angle() + dtheta*t, -f64::pi(), f64::pi());
-
-                prop_assert!(relative_eq!(a1, a2, epsilon=1e-10));
-            }
-
-        }
-
-        #[test]
-        fn slerp_takes_shortest_path_3(
-            q in unit_quaternion(), dtheta in -f64::pi()..f64::pi(), t in 0.0..1.0f64
-        ) {
-
-            //ambiguous when at ends of angle range, so we don't really care here
-            if let Some(axis) = q.axis() {
-
-                //make two quaternions separated by an angle between -pi and pi
-                let (q1, q2) = (q, q * UnitQuaternion::from_axis_angle(&axis, dtheta));
-                let q3 = q1.slerp(&q2, t);
-
-                //since the angle is no larger than a half-turn, and t is between 0 and 1,
-                //the shortest path just corresponds to adding the scaled angle
-                let q4 = q1 * UnitQuaternion::from_axis_angle(&axis, dtheta*t);
-                prop_assert!(relative_eq!(q3, q4, epsilon=1e-10));
-
-            }
-
-        }
-
-
->>>>>>> a803815b
     }
 
     macro_rules! gen_powf_rotation_test {
