error[E0277]: the trait bound `ShapeConstraint: SameNumberOfRows<Const<1>, Const<2>>` is not satisfied
  --> tests/macros/trybuild/stack_incompatible_block_dimensions2.rs:13:17
   |
13 |            a21, a22];
   |                 ^^^ the trait `SameNumberOfRows<Const<1>, Const<2>>` is not implemented for `ShapeConstraint`
   |
   = help: the following other types implement trait `SameNumberOfRows<D1, D2>`:
             `ShapeConstraint` implements `SameNumberOfRows<D, D>`
             `ShapeConstraint` implements `SameNumberOfRows<D, Dyn>`
             `ShapeConstraint` implements `SameNumberOfRows<Dyn, D>`
   = note: this error originates in the macro `stack` (in Nightly builds, run with -Z macro-backtrace for more info)

error[E0282]: type annotations needed
  --> tests/macros/trybuild/stack_incompatible_block_dimensions2.rs:12:5
   |
12 | /     stack![a11, a12;
13 | |            a21, a22];
   | |____________________^ cannot infer type
   |
<<<<<<< HEAD
   = note: this error originates in the macro `stack` (in Nightly builds, run with -Z macro-backtrace for more info)

error[E0599]: no method named `generic_view_mut` found for struct `Matrix<_, _, Const<4>, _>` in the current scope
  --> tests/macros/trybuild/stack_incompatible_block_dimensions2.rs:12:5
   |
12 |       stack![a11, a12;
   |  _____^
13 | |            a21, a22];
   | |____________________^ method not found in `Matrix<_, _, Const<4>, _>`
   |
   = note: the method was found for
           - `Matrix<T, R, C, S>`
=======
>>>>>>> 122897ff
   = note: this error originates in the macro `stack` (in Nightly builds, run with -Z macro-backtrace for more info)<|MERGE_RESOLUTION|>--- conflicted
+++ resolved
@@ -17,19 +17,4 @@
 13 | |            a21, a22];
    | |____________________^ cannot infer type
    |
-<<<<<<< HEAD
-   = note: this error originates in the macro `stack` (in Nightly builds, run with -Z macro-backtrace for more info)
-
-error[E0599]: no method named `generic_view_mut` found for struct `Matrix<_, _, Const<4>, _>` in the current scope
-  --> tests/macros/trybuild/stack_incompatible_block_dimensions2.rs:12:5
-   |
-12 |       stack![a11, a12;
-   |  _____^
-13 | |            a21, a22];
-   | |____________________^ method not found in `Matrix<_, _, Const<4>, _>`
-   |
-   = note: the method was found for
-           - `Matrix<T, R, C, S>`
-=======
->>>>>>> 122897ff
    = note: this error originates in the macro `stack` (in Nightly builds, run with -Z macro-backtrace for more info)