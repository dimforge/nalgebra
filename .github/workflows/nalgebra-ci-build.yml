--- conflicted
+++ resolved
@@ -77,11 +77,7 @@
       - name: Select rustc  version
         uses: actions-rs/toolchain@v1
         with:
-<<<<<<< HEAD
-          toolchain: 1.81
-=======
           toolchain: 1.87.0
->>>>>>> 122897ff
           override: true
       - uses: actions/checkout@v4
       - name: test
