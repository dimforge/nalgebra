--- conflicted
+++ resolved
@@ -35,12 +35,8 @@
 [dev-dependencies]
 itertools = "0.10"
 matrixcompare = { version = "0.3.0", features = [ "proptest-support" ] }
-<<<<<<< HEAD
-nalgebra = { version="0.30", path = "../", features = ["compare"] }
-tempfile = "3"
-=======
 nalgebra = { version="0.31", path = "../", features = ["compare"] }
->>>>>>> dd801567
+tempfile = "3.3"
 serde_json = "1.0"
 
 [package.metadata.docs.rs]
