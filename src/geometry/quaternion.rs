use approx::{AbsDiffEq, RelativeEq, UlpsEq};
use num::Zero;
use std::fmt;
use std::hash::{Hash, Hasher};
#[cfg(feature = "abomonation-serialize")]
use std::io::{Result as IOResult, Write};

#[cfg(feature = "serde-serialize-no-std")]
use crate::base::storage::InnerOwned;
#[cfg(feature = "serde-serialize-no-std")]
use serde::{Deserialize, Deserializer, Serialize, Serializer};

#[cfg(feature = "abomonation-serialize")]
use abomonation::Abomonation;

use simba::scalar::{ClosedNeg, RealField};
use simba::simd::{SimdBool, SimdOption, SimdRealField};

use crate::base::dimension::{U1, U3, U4};
use crate::base::storage::{CStride, RStride};
use crate::base::{
    Matrix3, Matrix4, MatrixSlice, MatrixSliceMut, Normed, Scalar, Unit, Vector3, Vector4,
};

use crate::geometry::{Point3, Rotation};

/// A quaternion. See the type alias `UnitQuaternion = Unit<Quaternion>` for a quaternion
/// that may be used as a rotation.
#[repr(transparent)]
#[derive(Debug, Copy, Clone)]
pub struct Quaternion<T> {
    /// This quaternion as a 4D vector of coordinates in the `[ x, y, z, w ]` storage order.
    pub coords: Vector4<T>,
}

impl<T: Hash> Hash for Quaternion<T> {
    fn hash<H: Hasher>(&self, state: &mut H) {
        self.coords.hash(state)
    }
}

impl<T: Eq> Eq for Quaternion<T> {}

impl<T: PartialEq> PartialEq for Quaternion<T> {
    #[inline]
    fn eq(&self, right: &Self) -> bool {
        self.coords == right.coords
    }
}

impl<T: Zero + Clone> Default for Quaternion<T> {
    fn default() -> Self {
        Quaternion {
            coords: Vector4::zeros(),
        }
    }
}

#[cfg(feature = "bytemuck")]
unsafe impl<T> bytemuck::Zeroable for Quaternion<T> where Vector4<T>: bytemuck::Zeroable {}

#[cfg(feature = "bytemuck")]
unsafe impl<T> bytemuck::Pod for Quaternion<T>
where
    Vector4<T>: bytemuck::Pod,
    T: Copy,
{
}

#[cfg(feature = "abomonation-serialize")]
impl<T> Abomonation for Quaternion<T>
where
    Vector4<T>: Abomonation,
{
    unsafe fn entomb<W: Write>(&self, writer: &mut W) -> IOResult<()> {
        self.coords.entomb(writer)
    }

    fn extent(&self) -> usize {
        self.coords.extent()
    }

    unsafe fn exhume<'a, 'b>(&'a mut self, bytes: &'b mut [u8]) -> Option<&'b mut [u8]> {
        self.coords.exhume(bytes)
    }
}

#[cfg(feature = "serde-serialize-no-std")]
impl<T> Serialize for Quaternion<T>
where
    Owned<T, U4>: Serialize,
{
    fn serialize<S>(&self, serializer: S) -> Result<S::Ok, S::Error>
    where
        S: Serializer,
    {
        self.coords.serialize(serializer)
    }
}

#[cfg(feature = "serde-serialize-no-std")]
impl<'a, T> Deserialize<'a> for Quaternion<T>
where
    Owned<T, U4>: Deserialize<'a>,
{
    fn deserialize<Des>(deserializer: Des) -> Result<Self, Des::Error>
    where
        Des: Deserializer<'a>,
    {
        let coords = Vector4::<T>::deserialize(deserializer)?;

        Ok(Self::from(coords))
    }
}

#[cfg(feature = "rkyv-serialize-no-std")]
mod rkyv_impl {
    use super::Quaternion;
    use crate::base::Vector4;
    use rkyv::{offset_of, project_struct, Archive, Deserialize, Fallible, Serialize};

    impl<T: Archive> Archive for Quaternion<T> {
        type Archived = Quaternion<T::Archived>;
        type Resolver = <Vector4<T> as Archive>::Resolver;

        fn resolve(
            &self,
            pos: usize,
            resolver: Self::Resolver,
            out: &mut core::mem::MaybeUninit<Self::Archived>,
        ) {
            self.coords.resolve(
                pos + offset_of!(Self::Archived, coords),
                resolver,
                project_struct!(out: Self::Archived => coords),
            );
        }
    }

    impl<T: Serialize<S>, S: Fallible + ?Sized> Serialize<S> for Quaternion<T> {
        fn serialize(&self, serializer: &mut S) -> Result<Self::Resolver, S::Error> {
            self.coords.serialize(serializer)
        }
    }

    impl<T: Archive, D: Fallible + ?Sized> Deserialize<Quaternion<T>, D> for Quaternion<T::Archived>
    where
        T::Archived: Deserialize<T, D>,
    {
        fn deserialize(&self, deserializer: &mut D) -> Result<Quaternion<T>, D::Error> {
            Ok(Quaternion {
                coords: self.coords.deserialize(deserializer)?,
            })
        }
    }
}

impl<T: SimdRealField> Quaternion<T>
where
    T::Element: SimdRealField,
{
    /// Moves this unit quaternion into one that owns its data.
    #[inline]
    #[deprecated(note = "This method is a no-op and will be removed in a future release.")]
    pub fn into_owned(self) -> Self {
        self
    }

    /// Clones this unit quaternion into one that owns its data.
    #[inline]
    #[deprecated(note = "This method is a no-op and will be removed in a future release.")]
    pub fn clone_owned(&self) -> Self {
        Self::from(self.coords.clone_owned())
    }

    /// Normalizes this quaternion.
    ///
    /// # Example
    /// ```
    /// # #[macro_use] extern crate approx;
    /// # use nalgebra::Quaternion;
    /// let q = Quaternion::new(1.0, 2.0, 3.0, 4.0);
    /// let q_normalized = q.normalize();
    /// relative_eq!(q_normalized.norm(), 1.0);
    /// ```
    #[inline]
    #[must_use = "Did you mean to use normalize_mut()?"]
    pub fn normalize(&self) -> Self {
        Self::from(self.coords.normalize())
    }

    /// The imaginary part of this quaternion.
    #[inline]
    #[must_use]
    pub fn imag(&self) -> Vector3<T> {
        self.coords.xyz()
    }

    /// The conjugate of this quaternion.
    ///
    /// # Example
    /// ```
    /// # use nalgebra::Quaternion;
    /// let q = Quaternion::new(1.0, 2.0, 3.0, 4.0);
    /// let conj = q.conjugate();
    /// assert!(conj.i == -2.0 && conj.j == -3.0 && conj.k == -4.0 && conj.w == 1.0);
    /// ```
    #[inline]
    #[must_use = "Did you mean to use conjugate_mut()?"]
    pub fn conjugate(&self) -> Self {
        Self::from_parts(self.w, -self.imag())
    }

    /// Linear interpolation between two quaternion.
    ///
    /// Computes `self * (1 - t) + other * t`.
    ///
    /// # Example
    /// ```
    /// # use nalgebra::Quaternion;
    /// let q1 = Quaternion::new(1.0, 2.0, 3.0, 4.0);
    /// let q2 = Quaternion::new(10.0, 20.0, 30.0, 40.0);
    ///
    /// assert_eq!(q1.lerp(&q2, 0.1), Quaternion::new(1.9, 3.8, 5.7, 7.6));
    /// ```
    #[inline]
    #[must_use]
    pub fn lerp(&self, other: &Self, t: T) -> Self {
        self * (T::one() - t) + other * t
    }

    /// The vector part `(i, j, k)` of this quaternion.
    ///
    /// # Example
    /// ```
    /// # use nalgebra::Quaternion;
    /// let q = Quaternion::new(1.0, 2.0, 3.0, 4.0);
    /// assert_eq!(q.vector()[0], 2.0);
    /// assert_eq!(q.vector()[1], 3.0);
    /// assert_eq!(q.vector()[2], 4.0);
    /// ```
    #[inline]
    #[must_use]
    pub fn vector(&self) -> MatrixSlice<'_, T, U3, U1, RStride<T, U4, U1>, CStride<T, U4, U1>> {
        self.coords.fixed_rows::<3>(0)
    }

    /// The scalar part `w` of this quaternion.
    ///
    /// # Example
    /// ```
    /// # use nalgebra::Quaternion;
    /// let q = Quaternion::new(1.0, 2.0, 3.0, 4.0);
    /// assert_eq!(q.scalar(), 1.0);
    /// ```
    #[inline]
    #[must_use]
    pub fn scalar(&self) -> T {
        self.coords[3]
    }

    /// Reinterprets this quaternion as a 4D vector.
    ///
    /// # Example
    /// ```
    /// # use nalgebra::{Vector4, Quaternion};
    /// let q = Quaternion::new(1.0, 2.0, 3.0, 4.0);
    /// // Recall that the quaternion is stored internally as (i, j, k, w)
    /// // while the crate::new constructor takes the arguments as (w, i, j, k).
    /// assert_eq!(*q.as_vector(), Vector4::new(2.0, 3.0, 4.0, 1.0));
    /// ```
    #[inline]
    #[must_use]
    pub fn as_vector(&self) -> &Vector4<T> {
        &self.coords
    }

    /// The norm of this quaternion.
    ///
    /// # Example
    /// ```
    /// # #[macro_use] extern crate approx;
    /// # use nalgebra::Quaternion;
    /// let q = Quaternion::new(1.0, 2.0, 3.0, 4.0);
    /// assert_relative_eq!(q.norm(), 5.47722557, epsilon = 1.0e-6);
    /// ```
    #[inline]
    #[must_use]
    pub fn norm(&self) -> T {
        self.coords.norm()
    }

    /// A synonym for the norm of this quaternion.
    ///
    /// Aka the length.
    /// This is the same as `.norm()`
    ///
    /// # Example
    /// ```
    /// # #[macro_use] extern crate approx;
    /// # use nalgebra::Quaternion;
    /// let q = Quaternion::new(1.0, 2.0, 3.0, 4.0);
    /// assert_relative_eq!(q.magnitude(), 5.47722557, epsilon = 1.0e-6);
    /// ```
    #[inline]
    #[must_use]
    pub fn magnitude(&self) -> T {
        self.norm()
    }

    /// The squared norm of this quaternion.
    ///
    /// # Example
    /// ```
    /// # use nalgebra::Quaternion;
    /// let q = Quaternion::new(1.0, 2.0, 3.0, 4.0);
    /// assert_eq!(q.magnitude_squared(), 30.0);
    /// ```
    #[inline]
    #[must_use]
    pub fn norm_squared(&self) -> T {
        self.coords.norm_squared()
    }

    /// A synonym for the squared norm of this quaternion.
    ///
    /// Aka the squared length.
    /// This is the same as `.norm_squared()`
    ///
    /// # Example
    /// ```
    /// # use nalgebra::Quaternion;
    /// let q = Quaternion::new(1.0, 2.0, 3.0, 4.0);
    /// assert_eq!(q.magnitude_squared(), 30.0);
    /// ```
    #[inline]
    #[must_use]
    pub fn magnitude_squared(&self) -> T {
        self.norm_squared()
    }

    /// The dot product of two quaternions.
    ///
    /// # Example
    /// ```
    /// # use nalgebra::Quaternion;
    /// let q1 = Quaternion::new(1.0, 2.0, 3.0, 4.0);
    /// let q2 = Quaternion::new(5.0, 6.0, 7.0, 8.0);
    /// assert_eq!(q1.dot(&q2), 70.0);
    /// ```
    #[inline]
    #[must_use]
    pub fn dot(&self, rhs: &Self) -> T {
        self.coords.dot(&rhs.coords)
    }
}

impl<T: SimdRealField> Quaternion<T>
where
    T::Element: SimdRealField,
{
    /// Inverts this quaternion if it is not zero.
    ///
    /// This method also does not works with SIMD components (see `simd_try_inverse` instead).
    ///
    /// # Example
    /// ```
    /// # #[macro_use] extern crate approx;
    /// # use nalgebra::Quaternion;
    /// let q = Quaternion::new(1.0, 2.0, 3.0, 4.0);
    /// let inv_q = q.try_inverse();
    ///
    /// assert!(inv_q.is_some());
    /// assert_relative_eq!(inv_q.unwrap() * q, Quaternion::identity());
    ///
    /// //Non-invertible case
    /// let q = Quaternion::new(0.0, 0.0, 0.0, 0.0);
    /// let inv_q = q.try_inverse();
    ///
    /// assert!(inv_q.is_none());
    /// ```
    #[inline]
    #[must_use = "Did you mean to use try_inverse_mut()?"]
    pub fn try_inverse(&self) -> Option<Self>
    where
        T: RealField,
    {
        let mut res = *self;

        if res.try_inverse_mut() {
            Some(res)
        } else {
            None
        }
    }

    /// Attempt to inverse this quaternion.
    ///
    /// This method also works with SIMD components.
    #[inline]
    #[must_use = "Did you mean to use try_inverse_mut()?"]
    pub fn simd_try_inverse(&self) -> SimdOption<Self> {
        let norm_squared = self.norm_squared();
        let ge = norm_squared.simd_ge(T::simd_default_epsilon());
        SimdOption::new(self.conjugate() / norm_squared, ge)
    }

    /// Calculates the inner product (also known as the dot product).
    /// See "Foundations of Game Engine Development, Volume 1: Mathematics" by Lengyel
    /// Formula 4.89.
    ///
    /// # Example
    /// ```
    /// # #[macro_use] extern crate approx;
    /// # use nalgebra::Quaternion;
    /// let a = Quaternion::new(0.0, 2.0, 3.0, 4.0);
    /// let b = Quaternion::new(0.0, 5.0, 2.0, 1.0);
    /// let expected = Quaternion::new(-20.0, 0.0, 0.0, 0.0);
    /// let result = a.inner(&b);
    /// assert_relative_eq!(expected, result, epsilon = 1.0e-5);
    #[inline]
    #[must_use]
    pub fn inner(&self, other: &Self) -> Self {
        (self * other + other * self).half()
    }

    /// Calculates the outer product (also known as the wedge product).
    /// See "Foundations of Game Engine Development, Volume 1: Mathematics" by Lengyel
    /// Formula 4.89.
    ///
    /// # Example
    /// ```
    /// # #[macro_use] extern crate approx;
    /// # use nalgebra::Quaternion;
    /// let a = Quaternion::new(0.0, 2.0, 3.0, 4.0);
    /// let b = Quaternion::new(0.0, 5.0, 2.0, 1.0);
    /// let expected = Quaternion::new(0.0, -5.0, 18.0, -11.0);
    /// let result = a.outer(&b);
    /// assert_relative_eq!(expected, result, epsilon = 1.0e-5);
    /// ```
    #[inline]
    #[must_use]
    pub fn outer(&self, other: &Self) -> Self {
        #[allow(clippy::eq_op)]
        (self * other - other * self).half()
    }

    /// Calculates the projection of `self` onto `other` (also known as the parallel).
    /// See "Foundations of Game Engine Development, Volume 1: Mathematics" by Lengyel
    /// Formula 4.94.
    ///
    /// # Example
    /// ```
    /// # #[macro_use] extern crate approx;
    /// # use nalgebra::Quaternion;
    /// let a = Quaternion::new(0.0, 2.0, 3.0, 4.0);
    /// let b = Quaternion::new(0.0, 5.0, 2.0, 1.0);
    /// let expected = Quaternion::new(0.0, 3.333333333333333, 1.3333333333333333, 0.6666666666666666);
    /// let result = a.project(&b).unwrap();
    /// assert_relative_eq!(expected, result, epsilon = 1.0e-5);
    /// ```
    #[inline]
    #[must_use]
    pub fn project(&self, other: &Self) -> Option<Self>
    where
        T: RealField,
    {
        self.inner(other).right_div(other)
    }

    /// Calculates the rejection of `self` from `other` (also known as the perpendicular).
    /// See "Foundations of Game Engine Development, Volume 1: Mathematics" by Lengyel
    /// Formula 4.94.
    ///
    /// # Example
    /// ```
    /// # #[macro_use] extern crate approx;
    /// # use nalgebra::Quaternion;
    /// let a = Quaternion::new(0.0, 2.0, 3.0, 4.0);
    /// let b = Quaternion::new(0.0, 5.0, 2.0, 1.0);
    /// let expected = Quaternion::new(0.0, -1.3333333333333333, 1.6666666666666665, 3.3333333333333335);
    /// let result = a.reject(&b).unwrap();
    /// assert_relative_eq!(expected, result, epsilon = 1.0e-5);
    /// ```
    #[inline]
    #[must_use]
    pub fn reject(&self, other: &Self) -> Option<Self>
    where
        T: RealField,
    {
        self.outer(other).right_div(other)
    }

    /// The polar decomposition of this quaternion.
    ///
    /// Returns, from left to right: the quaternion norm, the half rotation angle, the rotation
    /// axis. If the rotation angle is zero, the rotation axis is set to `None`.
    ///
    /// # Example
    /// ```
    /// # use std::f32;
    /// # use nalgebra::{Vector3, Quaternion};
    /// let q = Quaternion::new(0.0, 5.0, 0.0, 0.0);
    /// let (norm, half_ang, axis) = q.polar_decomposition();
    /// assert_eq!(norm, 5.0);
    /// assert_eq!(half_ang, f32::consts::FRAC_PI_2);
    /// assert_eq!(axis, Some(Vector3::x_axis()));
    /// ```
    #[must_use]
    pub fn polar_decomposition(&self) -> (T, T, Option<Unit<Vector3<T>>>)
    where
        T: RealField,
    {
        if let Some((q, n)) = Unit::try_new_and_get(*self, T::zero()) {
            if let Some(axis) = Unit::try_new(self.vector().clone_owned(), T::zero()) {
                let angle = q.angle() / crate::convert(2.0f64);

                (n, angle, Some(axis))
            } else {
                (n, T::zero(), None)
            }
        } else {
            (T::zero(), T::zero(), None)
        }
    }

    /// Compute the natural logarithm of a quaternion.
    ///
    /// # Example
    /// ```
    /// # #[macro_use] extern crate approx;
    /// # use nalgebra::Quaternion;
    /// let q = Quaternion::new(2.0, 5.0, 0.0, 0.0);
    /// assert_relative_eq!(q.ln(), Quaternion::new(1.683647, 1.190289, 0.0, 0.0), epsilon = 1.0e-6)
    /// ```
    #[inline]
    #[must_use]
    pub fn ln(&self) -> Self {
        let n = self.norm();
        let v = self.vector();
        let s = self.scalar();

        Self::from_parts(n.simd_ln(), v.normalize() * (s / n).simd_acos())
    }

    /// Compute the exponential of a quaternion.
    ///
    /// # Example
    /// ```
    /// # #[macro_use] extern crate approx;
    /// # use nalgebra::Quaternion;
    /// let q = Quaternion::new(1.683647, 1.190289, 0.0, 0.0);
    /// assert_relative_eq!(q.exp(), Quaternion::new(2.0, 5.0, 0.0, 0.0), epsilon = 1.0e-5)
    /// ```
    #[inline]
    #[must_use]
    pub fn exp(&self) -> Self {
        self.exp_eps(T::simd_default_epsilon())
    }

    /// Compute the exponential of a quaternion. Returns the identity if the vector part of this quaternion
    /// has a norm smaller than `eps`.
    ///
    /// # Example
    /// ```
    /// # #[macro_use] extern crate approx;
    /// # use nalgebra::Quaternion;
    /// let q = Quaternion::new(1.683647, 1.190289, 0.0, 0.0);
    /// assert_relative_eq!(q.exp_eps(1.0e-6), Quaternion::new(2.0, 5.0, 0.0, 0.0), epsilon = 1.0e-5);
    ///
    /// // Singular case.
    /// let q = Quaternion::new(0.0000001, 0.0, 0.0, 0.0);
    /// assert_eq!(q.exp_eps(1.0e-6), Quaternion::identity());
    /// ```
    #[inline]
    #[must_use]
    pub fn exp_eps(&self, eps: T) -> Self {
        let v = self.vector();
        let nn = v.norm_squared();
        let le = nn.simd_le(eps * eps);
        le.if_else(Self::identity, || {
            let w_exp = self.scalar().simd_exp();
            let n = nn.simd_sqrt();
            let nv = v * (w_exp * n.simd_sin() / n);

            Self::from_parts(w_exp * n.simd_cos(), nv)
        })
    }

    /// Raise the quaternion to a given floating power.
    ///
    /// # Example
    /// ```
    /// # #[macro_use] extern crate approx;
    /// # use nalgebra::Quaternion;
    /// let q = Quaternion::new(1.0, 2.0, 3.0, 4.0);
    /// assert_relative_eq!(q.powf(1.5), Quaternion::new( -6.2576659, 4.1549037, 6.2323556, 8.3098075), epsilon = 1.0e-6);
    /// ```
    #[inline]
    #[must_use]
    pub fn powf(&self, n: T) -> Self {
        (self.ln() * n).exp()
    }

    /// Transforms this quaternion into its 4D vector form (Vector part, Scalar part).
    ///
    /// # Example
    /// ```
    /// # use nalgebra::{Quaternion, Vector4};
    /// let mut q = Quaternion::identity();
    /// *q.as_vector_mut() = Vector4::new(1.0, 2.0, 3.0, 4.0);
    /// assert!(q.i == 1.0 && q.j == 2.0 && q.k == 3.0 && q.w == 4.0);
    /// ```
    #[inline]
    pub fn as_vector_mut(&mut self) -> &mut Vector4<T> {
        &mut self.coords
    }

    /// The mutable vector part `(i, j, k)` of this quaternion.
    ///
    /// # Example
    /// ```
    /// # use nalgebra::{Quaternion, Vector4};
    /// let mut q = Quaternion::identity();
    /// {
    ///     let mut v = q.vector_mut();
    ///     v[0] = 2.0;
    ///     v[1] = 3.0;
    ///     v[2] = 4.0;
    /// }
    /// assert!(q.i == 2.0 && q.j == 3.0 && q.k == 4.0 && q.w == 1.0);
    /// ```
    #[inline]
    pub fn vector_mut(
        &mut self,
    ) -> MatrixSliceMut<'_, T, U3, U1, RStride<T, U4, U1>, CStride<T, U4, U1>> {
        self.coords.fixed_rows_mut::<3>(0)
    }

    /// Replaces this quaternion by its conjugate.
    ///
    /// # Example
    /// ```
    /// # use nalgebra::Quaternion;
    /// let mut q = Quaternion::new(1.0, 2.0, 3.0, 4.0);
    /// q.conjugate_mut();
    /// assert!(q.i == -2.0 && q.j == -3.0 && q.k == -4.0 && q.w == 1.0);
    /// ```
    #[inline]
    pub fn conjugate_mut(&mut self) {
        self.coords[0] = -self.coords[0];
        self.coords[1] = -self.coords[1];
        self.coords[2] = -self.coords[2];
    }

    /// Inverts this quaternion in-place if it is not zero.
    ///
    /// # Example
    /// ```
    /// # #[macro_use] extern crate approx;
    /// # use nalgebra::Quaternion;
    /// let mut q = Quaternion::new(1.0f32, 2.0, 3.0, 4.0);
    ///
    /// assert!(q.try_inverse_mut());
    /// assert_relative_eq!(q * Quaternion::new(1.0, 2.0, 3.0, 4.0), Quaternion::identity());
    ///
    /// //Non-invertible case
    /// let mut q = Quaternion::new(0.0f32, 0.0, 0.0, 0.0);
    /// assert!(!q.try_inverse_mut());
    /// ```
    #[inline]
    pub fn try_inverse_mut(&mut self) -> T::SimdBool {
        let norm_squared = self.norm_squared();
        let ge = norm_squared.simd_ge(T::simd_default_epsilon());
        *self = ge.if_else(|| self.conjugate() / norm_squared, || *self);
        ge
    }

    /// Normalizes this quaternion.
    ///
    /// # Example
    /// ```
    /// # #[macro_use] extern crate approx;
    /// # use nalgebra::Quaternion;
    /// let mut q = Quaternion::new(1.0, 2.0, 3.0, 4.0);
    /// q.normalize_mut();
    /// assert_relative_eq!(q.norm(), 1.0);
    /// ```
    #[inline]
    pub fn normalize_mut(&mut self) -> T {
        self.coords.normalize_mut()
    }

    /// Calculates square of a quaternion.
    #[inline]
    #[must_use]
    pub fn squared(&self) -> Self {
        self * self
    }

    /// Divides quaternion into two.
    #[inline]
    #[must_use]
    pub fn half(&self) -> Self {
        self / crate::convert(2.0f64)
    }

    /// Calculates square root.
    #[inline]
    #[must_use]
    pub fn sqrt(&self) -> Self {
        self.powf(crate::convert(0.5))
    }

    /// Check if the quaternion is pure.
    ///
    /// A quaternion is pure if it has no real part (`self.w == 0.0`).
    #[inline]
    #[must_use]
    pub fn is_pure(&self) -> bool {
        self.w.is_zero()
    }

    /// Convert quaternion to pure quaternion.
    #[inline]
    #[must_use]
    pub fn pure(&self) -> Self {
        Self::from_imag(self.imag())
    }

    /// Left quaternionic division.
    ///
    /// Calculates B<sup>-1</sup> * A where A = self, B = other.
    #[inline]
    #[must_use]
    pub fn left_div(&self, other: &Self) -> Option<Self>
    where
        T: RealField,
    {
        other.try_inverse().map(|inv| inv * self)
    }

    /// Right quaternionic division.
    ///
    /// Calculates A * B<sup>-1</sup> where A = self, B = other.
    ///
    /// # Example
    /// ```
    /// # #[macro_use] extern crate approx;
    /// # use nalgebra::Quaternion;
    /// let a = Quaternion::new(0.0, 1.0, 2.0, 3.0);
    /// let b = Quaternion::new(0.0, 5.0, 2.0, 1.0);
    /// let result = a.right_div(&b).unwrap();
    /// let expected = Quaternion::new(0.4, 0.13333333333333336, -0.4666666666666667, 0.26666666666666666);
    /// assert_relative_eq!(expected, result, epsilon = 1.0e-7);
    /// ```
    #[inline]
    #[must_use]
    pub fn right_div(&self, other: &Self) -> Option<Self>
    where
        T: RealField,
    {
        other.try_inverse().map(|inv| self * inv)
    }

    /// Calculates the quaternionic cosinus.
    ///
    /// # Example
    /// ```
    /// # #[macro_use] extern crate approx;
    /// # use nalgebra::Quaternion;
    /// let input = Quaternion::new(1.0, 2.0, 3.0, 4.0);
    /// let expected = Quaternion::new(58.93364616794395, -34.086183690465596, -51.1292755356984, -68.17236738093119);
    /// let result = input.cos();
    /// assert_relative_eq!(expected, result, epsilon = 1.0e-7);
    /// ```
    #[inline]
    #[must_use]
    pub fn cos(&self) -> Self {
        let z = self.imag().magnitude();
        let w = -self.w.simd_sin() * z.simd_sinhc();
        Self::from_parts(self.w.simd_cos() * z.simd_cosh(), self.imag() * w)
    }

    /// Calculates the quaternionic arccosinus.
    ///
    /// # Example
    /// ```
    /// # #[macro_use] extern crate approx;
    /// # use nalgebra::Quaternion;
    /// let input = Quaternion::new(1.0, 2.0, 3.0, 4.0);
    /// let result = input.cos().acos();
    /// assert_relative_eq!(input, result, epsilon = 1.0e-7);
    /// ```
    #[inline]
    #[must_use]
    pub fn acos(&self) -> Self {
        let u = Self::from_imag(self.imag().normalize());
        let identity = Self::identity();

        let z = (self + (self.squared() - identity).sqrt()).ln();

        -(u * z)
    }

    /// Calculates the quaternionic sinus.
    ///
    /// # Example
    /// ```
    /// # #[macro_use] extern crate approx;
    /// # use nalgebra::Quaternion;
    /// let input = Quaternion::new(1.0, 2.0, 3.0, 4.0);
    /// let expected = Quaternion::new(91.78371578403467, 21.886486853029176, 32.82973027954377, 43.77297370605835);
    /// let result = input.sin();
    /// assert_relative_eq!(expected, result, epsilon = 1.0e-7);
    /// ```
    #[inline]
    #[must_use]
    pub fn sin(&self) -> Self {
        let z = self.imag().magnitude();
        let w = self.w.simd_cos() * z.simd_sinhc();
        Self::from_parts(self.w.simd_sin() * z.simd_cosh(), self.imag() * w)
    }

    /// Calculates the quaternionic arcsinus.
    ///
    /// # Example
    /// ```
    /// # #[macro_use] extern crate approx;
    /// # use nalgebra::Quaternion;
    /// let input = Quaternion::new(1.0, 2.0, 3.0, 4.0);
    /// let result = input.sin().asin();
    /// assert_relative_eq!(input, result, epsilon = 1.0e-7);
    /// ```
    #[inline]
    #[must_use]
    pub fn asin(&self) -> Self {
        let u = Self::from_imag(self.imag().normalize());
        let identity = Self::identity();

        let z = ((u * self) + (identity - self.squared()).sqrt()).ln();

        -(u * z)
    }

    /// Calculates the quaternionic tangent.
    ///
    /// # Example
    /// ```
    /// # #[macro_use] extern crate approx;
    /// # use nalgebra::Quaternion;
    /// let input = Quaternion::new(1.0, 2.0, 3.0, 4.0);
    /// let expected = Quaternion::new(0.00003821631725009489, 0.3713971716439371, 0.5570957574659058, 0.7427943432878743);
    /// let result = input.tan();
    /// assert_relative_eq!(expected, result, epsilon = 1.0e-7);
    /// ```
    #[inline]
    #[must_use]
    pub fn tan(&self) -> Self
    where
        T: RealField,
    {
        self.sin().right_div(&self.cos()).unwrap()
    }

    /// Calculates the quaternionic arctangent.
    ///
    /// # Example
    /// ```
    /// # #[macro_use] extern crate approx;
    /// # use nalgebra::Quaternion;
    /// let input = Quaternion::new(1.0, 2.0, 3.0, 4.0);
    /// let result = input.tan().atan();
    /// assert_relative_eq!(input, result, epsilon = 1.0e-7);
    /// ```
    #[inline]
    #[must_use]
    pub fn atan(&self) -> Self
    where
        T: RealField,
    {
        let u = Self::from_imag(self.imag().normalize());
        let num = u + self;
        let den = u - self;
        let fr = num.right_div(&den).unwrap();
        let ln = fr.ln();
        (u.half()) * ln
    }

    /// Calculates the hyperbolic quaternionic sinus.
    ///
    /// # Example
    /// ```
    /// # #[macro_use] extern crate approx;
    /// # use nalgebra::Quaternion;
    /// let input = Quaternion::new(1.0, 2.0, 3.0, 4.0);
    /// let expected = Quaternion::new(0.7323376060463428, -0.4482074499805421, -0.6723111749708133, -0.8964148999610843);
    /// let result = input.sinh();
    /// assert_relative_eq!(expected, result, epsilon = 1.0e-7);
    /// ```
    #[inline]
    #[must_use]
    pub fn sinh(&self) -> Self {
        (self.exp() - (-self).exp()).half()
    }

    /// Calculates the hyperbolic quaternionic arcsinus.
    ///
    /// # Example
    /// ```
    /// # #[macro_use] extern crate approx;
    /// # use nalgebra::Quaternion;
    /// let input = Quaternion::new(1.0, 2.0, 3.0, 4.0);
    /// let expected = Quaternion::new(2.385889902585242, 0.514052600662788, 0.7710789009941821, 1.028105201325576);
    /// let result = input.asinh();
    /// assert_relative_eq!(expected, result, epsilon = 1.0e-7);
    /// ```
    #[inline]
    #[must_use]
    pub fn asinh(&self) -> Self {
        let identity = Self::identity();
        (self + (identity + self.squared()).sqrt()).ln()
    }

    /// Calculates the hyperbolic quaternionic cosinus.
    ///
    /// # Example
    /// ```
    /// # #[macro_use] extern crate approx;
    /// # use nalgebra::Quaternion;
    /// let input = Quaternion::new(1.0, 2.0, 3.0, 4.0);
    /// let expected = Quaternion::new(0.9615851176369566, -0.3413521745610167, -0.5120282618415251, -0.6827043491220334);
    /// let result = input.cosh();
    /// assert_relative_eq!(expected, result, epsilon = 1.0e-7);
    /// ```
    #[inline]
    #[must_use]
    pub fn cosh(&self) -> Self {
        (self.exp() + (-self).exp()).half()
    }

    /// Calculates the hyperbolic quaternionic arccosinus.
    ///
    /// # Example
    /// ```
    /// # #[macro_use] extern crate approx;
    /// # use nalgebra::Quaternion;
    /// let input = Quaternion::new(1.0, 2.0, 3.0, 4.0);
    /// let expected = Quaternion::new(2.4014472020074007, 0.5162761016176176, 0.7744141524264264, 1.0325522032352352);
    /// let result = input.acosh();
    /// assert_relative_eq!(expected, result, epsilon = 1.0e-7);
    /// ```
    #[inline]
    #[must_use]
    pub fn acosh(&self) -> Self {
        let identity = Self::identity();
        (self + (self + identity).sqrt() * (self - identity).sqrt()).ln()
    }

    /// Calculates the hyperbolic quaternionic tangent.
    ///
    /// # Example
    /// ```
    /// # #[macro_use] extern crate approx;
    /// # use nalgebra::Quaternion;
    /// let input = Quaternion::new(1.0, 2.0, 3.0, 4.0);
    /// let expected = Quaternion::new(1.0248695360556623, -0.10229568178876419, -0.1534435226831464, -0.20459136357752844);
    /// let result = input.tanh();
    /// assert_relative_eq!(expected, result, epsilon = 1.0e-7);
    /// ```
    #[inline]
    #[must_use]
    pub fn tanh(&self) -> Self
    where
        T: RealField,
    {
        self.sinh().right_div(&self.cosh()).unwrap()
    }

    /// Calculates the hyperbolic quaternionic arctangent.
    ///
    /// # Example
    /// ```
    /// # #[macro_use] extern crate approx;
    /// # use nalgebra::Quaternion;
    /// let input = Quaternion::new(1.0, 2.0, 3.0, 4.0);
    /// let expected = Quaternion::new(0.03230293287000163, 0.5173453683196951, 0.7760180524795426, 1.0346907366393903);
    /// let result = input.atanh();
    /// assert_relative_eq!(expected, result, epsilon = 1.0e-7);
    /// ```
    #[inline]
    #[must_use]
    pub fn atanh(&self) -> Self {
        let identity = Self::identity();
        ((identity + self).ln() - (identity - self).ln()).half()
    }
}

impl<T: RealField + AbsDiffEq<Epsilon = T>> AbsDiffEq for Quaternion<T> {
    type Epsilon = T;

    #[inline]
    fn default_epsilon() -> Self::Epsilon {
        T::default_epsilon()
    }

    #[inline]
    fn abs_diff_eq(&self, other: &Self, epsilon: Self::Epsilon) -> bool {
        self.as_vector().abs_diff_eq(other.as_vector(), epsilon) ||
        // Account for the double-covering of S², i.e. q = -q
        self.as_vector().iter().zip(other.as_vector().iter()).all(|(a, b)| a.abs_diff_eq(&-*b, epsilon))
    }
}

impl<T: RealField + RelativeEq<Epsilon = T>> RelativeEq for Quaternion<T> {
    #[inline]
    fn default_max_relative() -> Self::Epsilon {
        T::default_max_relative()
    }

    #[inline]
    fn relative_eq(
        &self,
        other: &Self,
        epsilon: Self::Epsilon,
        max_relative: Self::Epsilon,
    ) -> bool {
        self.as_vector().relative_eq(other.as_vector(), epsilon, max_relative) ||
        // Account for the double-covering of S², i.e. q = -q
        self.as_vector().iter().zip(other.as_vector().iter()).all(|(a, b)| a.relative_eq(&-*b, epsilon, max_relative))
    }
}

impl<T: RealField + UlpsEq<Epsilon = T>> UlpsEq for Quaternion<T> {
    #[inline]
    fn default_max_ulps() -> u32 {
        T::default_max_ulps()
    }

    #[inline]
    fn ulps_eq(&self, other: &Self, epsilon: Self::Epsilon, max_ulps: u32) -> bool {
        self.as_vector().ulps_eq(other.as_vector(), epsilon, max_ulps) ||
        // Account for the double-covering of S², i.e. q = -q.
        self.as_vector().iter().zip(other.as_vector().iter()).all(|(a, b)| a.ulps_eq(&-*b, epsilon, max_ulps))
    }
}

<<<<<<< HEAD
impl<T: fmt::Display> fmt::Display for Quaternion<T> {
    fn fmt(&self, f: &mut fmt::Formatter) -> fmt::Result {
=======
impl<T: RealField + fmt::Display> fmt::Display for Quaternion<T> {
    fn fmt(&self, f: &mut fmt::Formatter<'_>) -> fmt::Result {
>>>>>>> 441bfcb3
        write!(
            f,
            "Quaternion {} − ({}, {}, {})",
            self[3], self[0], self[1], self[2]
        )
    }
}

/// A unit quaternions. May be used to represent a rotation.
pub type UnitQuaternion<T> = Unit<Quaternion<T>>;

impl<T: Scalar + ClosedNeg + PartialEq> PartialEq for UnitQuaternion<T> {
    #[inline]
    fn eq(&self, rhs: &Self) -> bool {
        self.coords == rhs.coords ||
        // Account for the double-covering of S², i.e. q = -q
        self.coords.iter().zip(rhs.coords.iter()).all(|(a, b)| *a == -b.inlined_clone())
    }
}

impl<T: Scalar + ClosedNeg + Eq> Eq for UnitQuaternion<T> {}

impl<T: SimdRealField> Normed for Quaternion<T> {
    type Norm = T::SimdRealField;

    #[inline]
    fn norm(&self) -> T::SimdRealField {
        self.coords.norm()
    }

    #[inline]
    fn norm_squared(&self) -> T::SimdRealField {
        self.coords.norm_squared()
    }

    #[inline]
    fn scale_mut(&mut self, n: Self::Norm) {
        self.coords.scale_mut(n)
    }

    #[inline]
    fn unscale_mut(&mut self, n: Self::Norm) {
        self.coords.unscale_mut(n)
    }
}

impl<T: SimdRealField> UnitQuaternion<T>
where
    T::Element: SimdRealField,
{
    /// The rotation angle in \[0; pi\] of this unit quaternion.
    ///
    /// # Example
    /// ```
    /// # use nalgebra::{Unit, UnitQuaternion, Vector3};
    /// let axis = Unit::new_normalize(Vector3::new(1.0, 2.0, 3.0));
    /// let rot = UnitQuaternion::from_axis_angle(&axis, 1.78);
    /// assert_eq!(rot.angle(), 1.78);
    /// ```
    #[inline]
    #[must_use]
    pub fn angle(&self) -> T {
        let w = self.quaternion().scalar().simd_abs();
        self.quaternion().imag().norm().simd_atan2(w) * crate::convert(2.0f64)
    }

    /// The underlying quaternion.
    ///
    /// Same as `self.as_ref()`.
    ///
    /// # Example
    /// ```
    /// # use nalgebra::{UnitQuaternion, Quaternion};
    /// let axis = UnitQuaternion::identity();
    /// assert_eq!(*axis.quaternion(), Quaternion::new(1.0, 0.0, 0.0, 0.0));
    /// ```
    #[inline]
    #[must_use]
    pub fn quaternion(&self) -> &Quaternion<T> {
        self.as_ref()
    }

    /// Compute the conjugate of this unit quaternion.
    ///
    /// # Example
    /// ```
    /// # use nalgebra::{Unit, UnitQuaternion, Vector3};
    /// let axis = Unit::new_normalize(Vector3::new(1.0, 2.0, 3.0));
    /// let rot = UnitQuaternion::from_axis_angle(&axis, 1.78);
    /// let conj = rot.conjugate();
    /// assert_eq!(conj, UnitQuaternion::from_axis_angle(&-axis, 1.78));
    /// ```
    #[inline]
    #[must_use = "Did you mean to use conjugate_mut()?"]
    pub fn conjugate(&self) -> Self {
        Self::new_unchecked(self.as_ref().conjugate())
    }

    /// Inverts this quaternion if it is not zero.
    ///
    /// # Example
    /// ```
    /// # use nalgebra::{Unit, UnitQuaternion, Vector3};
    /// let axis = Unit::new_normalize(Vector3::new(1.0, 2.0, 3.0));
    /// let rot = UnitQuaternion::from_axis_angle(&axis, 1.78);
    /// let inv = rot.inverse();
    /// assert_eq!(rot * inv, UnitQuaternion::identity());
    /// assert_eq!(inv * rot, UnitQuaternion::identity());
    /// ```
    #[inline]
    #[must_use = "Did you mean to use inverse_mut()?"]
    pub fn inverse(&self) -> Self {
        self.conjugate()
    }

    /// The rotation angle needed to make `self` and `other` coincide.
    ///
    /// # Example
    /// ```
    /// # #[macro_use] extern crate approx;
    /// # use nalgebra::{UnitQuaternion, Vector3};
    /// let rot1 = UnitQuaternion::from_axis_angle(&Vector3::y_axis(), 1.0);
    /// let rot2 = UnitQuaternion::from_axis_angle(&Vector3::x_axis(), 0.1);
    /// assert_relative_eq!(rot1.angle_to(&rot2), 1.0045657, epsilon = 1.0e-6);
    /// ```
    #[inline]
    #[must_use]
    pub fn angle_to(&self, other: &Self) -> T {
        let delta = self.rotation_to(other);
        delta.angle()
    }

    /// The unit quaternion needed to make `self` and `other` coincide.
    ///
    /// The result is such that: `self.rotation_to(other) * self == other`.
    ///
    /// # Example
    /// ```
    /// # #[macro_use] extern crate approx;
    /// # use nalgebra::{UnitQuaternion, Vector3};
    /// let rot1 = UnitQuaternion::from_axis_angle(&Vector3::y_axis(), 1.0);
    /// let rot2 = UnitQuaternion::from_axis_angle(&Vector3::x_axis(), 0.1);
    /// let rot_to = rot1.rotation_to(&rot2);
    /// assert_relative_eq!(rot_to * rot1, rot2, epsilon = 1.0e-6);
    /// ```
    #[inline]
    #[must_use]
    pub fn rotation_to(&self, other: &Self) -> Self {
        other / self
    }

    /// Linear interpolation between two unit quaternions.
    ///
    /// The result is not normalized.
    ///
    /// # Example
    /// ```
    /// # use nalgebra::{UnitQuaternion, Quaternion};
    /// let q1 = UnitQuaternion::new_normalize(Quaternion::new(1.0, 0.0, 0.0, 0.0));
    /// let q2 = UnitQuaternion::new_normalize(Quaternion::new(0.0, 1.0, 0.0, 0.0));
    /// assert_eq!(q1.lerp(&q2, 0.1), Quaternion::new(0.9, 0.1, 0.0, 0.0));
    /// ```
    #[inline]
    #[must_use]
    pub fn lerp(&self, other: &Self, t: T) -> Quaternion<T> {
        self.as_ref().lerp(other.as_ref(), t)
    }

    /// Normalized linear interpolation between two unit quaternions.
    ///
    /// This is the same as `self.lerp` except that the result is normalized.
    ///
    /// # Example
    /// ```
    /// # use nalgebra::{UnitQuaternion, Quaternion};
    /// let q1 = UnitQuaternion::new_normalize(Quaternion::new(1.0, 0.0, 0.0, 0.0));
    /// let q2 = UnitQuaternion::new_normalize(Quaternion::new(0.0, 1.0, 0.0, 0.0));
    /// assert_eq!(q1.nlerp(&q2, 0.1), UnitQuaternion::new_normalize(Quaternion::new(0.9, 0.1, 0.0, 0.0)));
    /// ```
    #[inline]
    #[must_use]
    pub fn nlerp(&self, other: &Self, t: T) -> Self {
        let mut res = self.lerp(other, t);
        let _ = res.normalize_mut();

        Self::new_unchecked(res)
    }

    /// Spherical linear interpolation between two unit quaternions.
    ///
    /// Panics if the angle between both quaternion is 180 degrees (in which case the interpolation
    /// is not well-defined). Use `.try_slerp` instead to avoid the panic.
    ///
    /// # Examples:
    ///
    /// ```
    /// # use nalgebra::geometry::UnitQuaternion;
    ///
    /// let q1 = UnitQuaternion::from_euler_angles(std::f32::consts::FRAC_PI_4, 0.0, 0.0);
    /// let q2 = UnitQuaternion::from_euler_angles(-std::f32::consts::PI, 0.0, 0.0);
    ///
    /// let q = q1.slerp(&q2, 1.0 / 3.0);
    ///
    /// assert_eq!(q.euler_angles(), (std::f32::consts::FRAC_PI_2, 0.0, 0.0));
    /// ```
    #[inline]
    #[must_use]
    pub fn slerp(&self, other: &Self, t: T) -> Self
    where
        T: RealField,
    {
        self.try_slerp(other, t, T::default_epsilon())
            .expect("Quaternion slerp: ambiguous configuration.")
    }

    /// Computes the spherical linear interpolation between two unit quaternions or returns `None`
    /// if both quaternions are approximately 180 degrees apart (in which case the interpolation is
    /// not well-defined).
    ///
    /// # Arguments
    /// * `self`: the first quaternion to interpolate from.
    /// * `other`: the second quaternion to interpolate toward.
    /// * `t`: the interpolation parameter. Should be between 0 and 1.
    /// * `epsilon`: the value below which the sinus of the angle separating both quaternion
    /// must be to return `None`.
    #[inline]
    #[must_use]
    pub fn try_slerp(&self, other: &Self, t: T, epsilon: T) -> Option<Self>
    where
        T: RealField,
    {
        let coords = if self.coords.dot(&other.coords) < T::zero() {
            Unit::new_unchecked(self.coords).try_slerp(
                &Unit::new_unchecked(-other.coords),
                t,
                epsilon,
            )
        } else {
            Unit::new_unchecked(self.coords).try_slerp(
                &Unit::new_unchecked(other.coords),
                t,
                epsilon,
            )
        };

        coords.map(|q| Unit::new_unchecked(Quaternion::from(q.into_inner())))
    }

    /// Compute the conjugate of this unit quaternion in-place.
    #[inline]
    pub fn conjugate_mut(&mut self) {
        self.as_mut_unchecked().conjugate_mut()
    }

    /// Inverts this quaternion if it is not zero.
    ///
    /// # Example
    /// ```
    /// # #[macro_use] extern crate approx;
    /// # use nalgebra::{UnitQuaternion, Vector3, Unit};
    /// let axisangle = Vector3::new(0.1, 0.2, 0.3);
    /// let mut rot = UnitQuaternion::new(axisangle);
    /// rot.inverse_mut();
    /// assert_relative_eq!(rot * UnitQuaternion::new(axisangle), UnitQuaternion::identity());
    /// assert_relative_eq!(UnitQuaternion::new(axisangle) * rot, UnitQuaternion::identity());
    /// ```
    #[inline]
    pub fn inverse_mut(&mut self) {
        self.as_mut_unchecked().conjugate_mut()
    }

    /// The rotation axis of this unit quaternion or `None` if the rotation is zero.
    ///
    /// # Example
    /// ```
    /// # use nalgebra::{UnitQuaternion, Vector3, Unit};
    /// let axis = Unit::new_normalize(Vector3::new(1.0, 2.0, 3.0));
    /// let angle = 1.2;
    /// let rot = UnitQuaternion::from_axis_angle(&axis, angle);
    /// assert_eq!(rot.axis(), Some(axis));
    ///
    /// // Case with a zero angle.
    /// let rot = UnitQuaternion::from_axis_angle(&axis, 0.0);
    /// assert!(rot.axis().is_none());
    /// ```
    #[inline]
    #[must_use]
    pub fn axis(&self) -> Option<Unit<Vector3<T>>>
    where
        T: RealField,
    {
        let v = if self.quaternion().scalar() >= T::zero() {
            self.as_ref().vector().clone_owned()
        } else {
            -self.as_ref().vector()
        };

        Unit::try_new(v, T::zero())
    }

    /// The rotation axis of this unit quaternion multiplied by the rotation angle.
    ///
    /// # Example
    /// ```
    /// # #[macro_use] extern crate approx;
    /// # use nalgebra::{UnitQuaternion, Vector3, Unit};
    /// let axisangle = Vector3::new(0.1, 0.2, 0.3);
    /// let rot = UnitQuaternion::new(axisangle);
    /// assert_relative_eq!(rot.scaled_axis(), axisangle, epsilon = 1.0e-6);
    /// ```
    #[inline]
    #[must_use]
    pub fn scaled_axis(&self) -> Vector3<T>
    where
        T: RealField,
    {
        if let Some(axis) = self.axis() {
            axis.into_inner() * self.angle()
        } else {
            Vector3::zero()
        }
    }

    /// The rotation axis and angle in ]0, pi] of this unit quaternion.
    ///
    /// Returns `None` if the angle is zero.
    ///
    /// # Example
    /// ```
    /// # use nalgebra::{UnitQuaternion, Vector3, Unit};
    /// let axis = Unit::new_normalize(Vector3::new(1.0, 2.0, 3.0));
    /// let angle = 1.2;
    /// let rot = UnitQuaternion::from_axis_angle(&axis, angle);
    /// assert_eq!(rot.axis_angle(), Some((axis, angle)));
    ///
    /// // Case with a zero angle.
    /// let rot = UnitQuaternion::from_axis_angle(&axis, 0.0);
    /// assert!(rot.axis_angle().is_none());
    /// ```
    #[inline]
    #[must_use]
    pub fn axis_angle(&self) -> Option<(Unit<Vector3<T>>, T)>
    where
        T: RealField,
    {
        self.axis().map(|axis| (axis, self.angle()))
    }

    /// Compute the exponential of a quaternion.
    ///
    /// Note that this function yields a `Quaternion<T>` because it loses the unit property.
    #[inline]
    #[must_use]
    pub fn exp(&self) -> Quaternion<T> {
        self.as_ref().exp()
    }

    /// Compute the natural logarithm of a quaternion.
    ///
    /// Note that this function yields a `Quaternion<T>` because it loses the unit property.
    /// The vector part of the return value corresponds to the axis-angle representation (divided
    /// by 2.0) of this unit quaternion.
    ///
    /// # Example
    /// ```
    /// # #[macro_use] extern crate approx;
    /// # use nalgebra::{Vector3, UnitQuaternion};
    /// let axisangle = Vector3::new(0.1, 0.2, 0.3);
    /// let q = UnitQuaternion::new(axisangle);
    /// assert_relative_eq!(q.ln().vector().into_owned(), axisangle, epsilon = 1.0e-6);
    /// ```
    #[inline]
    #[must_use]
    pub fn ln(&self) -> Quaternion<T>
    where
        T: RealField,
    {
        if let Some(v) = self.axis() {
            Quaternion::from_imag(v.into_inner() * self.angle())
        } else {
            Quaternion::zero()
        }
    }

    /// Raise the quaternion to a given floating power.
    ///
    /// This returns the unit quaternion that identifies a rotation with axis `self.axis()` and
    /// angle `self.angle() × n`.
    ///
    /// # Example
    /// ```
    /// # #[macro_use] extern crate approx;
    /// # use nalgebra::{UnitQuaternion, Vector3, Unit};
    /// let axis = Unit::new_normalize(Vector3::new(1.0, 2.0, 3.0));
    /// let angle = 1.2;
    /// let rot = UnitQuaternion::from_axis_angle(&axis, angle);
    /// let pow = rot.powf(2.0);
    /// assert_relative_eq!(pow.axis().unwrap(), axis, epsilon = 1.0e-6);
    /// assert_eq!(pow.angle(), 2.4);
    /// ```
    #[inline]
    #[must_use]
    pub fn powf(&self, n: T) -> Self
    where
        T: RealField,
    {
        if let Some(v) = self.axis() {
            Self::from_axis_angle(&v, self.angle() * n)
        } else {
            Self::identity()
        }
    }

    /// Builds a rotation matrix from this unit quaternion.
    ///
    /// # Example
    ///
    /// ```
    /// # #[macro_use] extern crate approx;
    /// # use std::f32;
    /// # use nalgebra::{UnitQuaternion, Vector3, Matrix3};
    /// let q = UnitQuaternion::from_axis_angle(&Vector3::z_axis(), f32::consts::FRAC_PI_6);
    /// let rot = q.to_rotation_matrix();
    /// let expected = Matrix3::new(0.8660254, -0.5,      0.0,
    ///                             0.5,       0.8660254, 0.0,
    ///                             0.0,       0.0,       1.0);
    ///
    /// assert_relative_eq!(*rot.matrix(), expected, epsilon = 1.0e-6);
    /// ```
    #[inline]
    #[must_use]
    pub fn to_rotation_matrix(self) -> Rotation<T, 3> {
        let i = self.as_ref()[0];
        let j = self.as_ref()[1];
        let k = self.as_ref()[2];
        let w = self.as_ref()[3];

        let ww = w * w;
        let ii = i * i;
        let jj = j * j;
        let kk = k * k;
        let ij = i * j * crate::convert(2.0f64);
        let wk = w * k * crate::convert(2.0f64);
        let wj = w * j * crate::convert(2.0f64);
        let ik = i * k * crate::convert(2.0f64);
        let jk = j * k * crate::convert(2.0f64);
        let wi = w * i * crate::convert(2.0f64);

        Rotation::from_matrix_unchecked(Matrix3::new(
            ww + ii - jj - kk,
            ij - wk,
            wj + ik,
            wk + ij,
            ww - ii + jj - kk,
            jk - wi,
            ik - wj,
            wi + jk,
            ww - ii - jj + kk,
        ))
    }

    /// Converts this unit quaternion into its equivalent Euler angles.
    ///
    /// The angles are produced in the form (roll, pitch, yaw).
    #[inline]
    #[deprecated(note = "This is renamed to use `.euler_angles()`.")]
    pub fn to_euler_angles(self) -> (T, T, T)
    where
        T: RealField,
    {
        self.euler_angles()
    }

    /// Retrieves the euler angles corresponding to this unit quaternion.
    ///
    /// The angles are produced in the form (roll, pitch, yaw).
    ///
    /// # Example
    /// ```
    /// # #[macro_use] extern crate approx;
    /// # use nalgebra::UnitQuaternion;
    /// let rot = UnitQuaternion::from_euler_angles(0.1, 0.2, 0.3);
    /// let euler = rot.euler_angles();
    /// assert_relative_eq!(euler.0, 0.1, epsilon = 1.0e-6);
    /// assert_relative_eq!(euler.1, 0.2, epsilon = 1.0e-6);
    /// assert_relative_eq!(euler.2, 0.3, epsilon = 1.0e-6);
    /// ```
    #[inline]
    #[must_use]
    pub fn euler_angles(&self) -> (T, T, T)
    where
        T: RealField,
    {
        self.to_rotation_matrix().euler_angles()
    }

    /// Converts this unit quaternion into its equivalent homogeneous transformation matrix.
    ///
    /// # Example
    ///
    /// ```
    /// # #[macro_use] extern crate approx;
    /// # use std::f32;
    /// # use nalgebra::{UnitQuaternion, Vector3, Matrix4};
    /// let rot = UnitQuaternion::from_axis_angle(&Vector3::z_axis(), f32::consts::FRAC_PI_6);
    /// let expected = Matrix4::new(0.8660254, -0.5,      0.0, 0.0,
    ///                             0.5,       0.8660254, 0.0, 0.0,
    ///                             0.0,       0.0,       1.0, 0.0,
    ///                             0.0,       0.0,       0.0, 1.0);
    ///
    /// assert_relative_eq!(rot.to_homogeneous(), expected, epsilon = 1.0e-6);
    /// ```
    #[inline]
    #[must_use]
    pub fn to_homogeneous(self) -> Matrix4<T> {
        self.to_rotation_matrix().to_homogeneous()
    }

    /// Rotate a point by this unit quaternion.
    ///
    /// This is the same as the multiplication `self * pt`.
    ///
    /// # Example
    ///
    /// ```
    /// # #[macro_use] extern crate approx;
    /// # use std::f32;
    /// # use nalgebra::{UnitQuaternion, Vector3, Point3};
    /// let rot = UnitQuaternion::from_axis_angle(&Vector3::y_axis(), f32::consts::FRAC_PI_2);
    /// let transformed_point = rot.transform_point(&Point3::new(1.0, 2.0, 3.0));
    ///
    /// assert_relative_eq!(transformed_point, Point3::new(3.0, 2.0, -1.0), epsilon = 1.0e-6);
    /// ```
    #[inline]
    #[must_use]
    pub fn transform_point(&self, pt: &Point3<T>) -> Point3<T> {
        self * pt
    }

    /// Rotate a vector by this unit quaternion.
    ///
    /// This is the same as the multiplication `self * v`.
    ///
    /// # Example
    ///
    /// ```
    /// # #[macro_use] extern crate approx;
    /// # use std::f32;
    /// # use nalgebra::{UnitQuaternion, Vector3};
    /// let rot = UnitQuaternion::from_axis_angle(&Vector3::y_axis(), f32::consts::FRAC_PI_2);
    /// let transformed_vector = rot.transform_vector(&Vector3::new(1.0, 2.0, 3.0));
    ///
    /// assert_relative_eq!(transformed_vector, Vector3::new(3.0, 2.0, -1.0), epsilon = 1.0e-6);
    /// ```
    #[inline]
    #[must_use]
    pub fn transform_vector(&self, v: &Vector3<T>) -> Vector3<T> {
        self * v
    }

    /// Rotate a point by the inverse of this unit quaternion. This may be
    /// cheaper than inverting the unit quaternion and transforming the
    /// point.
    ///
    /// # Example
    ///
    /// ```
    /// # #[macro_use] extern crate approx;
    /// # use std::f32;
    /// # use nalgebra::{UnitQuaternion, Vector3, Point3};
    /// let rot = UnitQuaternion::from_axis_angle(&Vector3::y_axis(), f32::consts::FRAC_PI_2);
    /// let transformed_point = rot.inverse_transform_point(&Point3::new(1.0, 2.0, 3.0));
    ///
    /// assert_relative_eq!(transformed_point, Point3::new(-3.0, 2.0, 1.0), epsilon = 1.0e-6);
    /// ```
    #[inline]
    #[must_use]
    pub fn inverse_transform_point(&self, pt: &Point3<T>) -> Point3<T> {
        // TODO: would it be useful performancewise not to call inverse explicitly (i-e. implement
        // the inverse transformation explicitly here) ?
        self.inverse() * pt
    }

    /// Rotate a vector by the inverse of this unit quaternion. This may be
    /// cheaper than inverting the unit quaternion and transforming the
    /// vector.
    ///
    /// # Example
    ///
    /// ```
    /// # #[macro_use] extern crate approx;
    /// # use std::f32;
    /// # use nalgebra::{UnitQuaternion, Vector3};
    /// let rot = UnitQuaternion::from_axis_angle(&Vector3::y_axis(), f32::consts::FRAC_PI_2);
    /// let transformed_vector = rot.inverse_transform_vector(&Vector3::new(1.0, 2.0, 3.0));
    ///
    /// assert_relative_eq!(transformed_vector, Vector3::new(-3.0, 2.0, 1.0), epsilon = 1.0e-6);
    /// ```
    #[inline]
    #[must_use]
    pub fn inverse_transform_vector(&self, v: &Vector3<T>) -> Vector3<T> {
        self.inverse() * v
    }

    /// Rotate a vector by the inverse of this unit quaternion. This may be
    /// cheaper than inverting the unit quaternion and transforming the
    /// vector.
    ///
    /// # Example
    ///
    /// ```
    /// # #[macro_use] extern crate approx;
    /// # use std::f32;
    /// # use nalgebra::{UnitQuaternion, Vector3};
    /// let rot = UnitQuaternion::from_axis_angle(&Vector3::z_axis(), f32::consts::FRAC_PI_2);
    /// let transformed_vector = rot.inverse_transform_unit_vector(&Vector3::x_axis());
    ///
    /// assert_relative_eq!(transformed_vector, -Vector3::y_axis(), epsilon = 1.0e-6);
    /// ```
    #[inline]
    #[must_use]
    pub fn inverse_transform_unit_vector(&self, v: &Unit<Vector3<T>>) -> Unit<Vector3<T>> {
        self.inverse() * v
    }

    /// Appends to `self` a rotation given in the axis-angle form, using a linearized formulation.
    ///
    /// This is faster, but approximate, way to compute `UnitQuaternion::new(axisangle) * self`.
    #[inline]
    #[must_use]
    pub fn append_axisangle_linearized(&self, axisangle: &Vector3<T>) -> Self {
        let half: T = crate::convert(0.5);
        let q1 = self.into_inner();
        let q2 = Quaternion::from_imag(axisangle * half);
        Unit::new_normalize(q1 + q2 * q1)
    }
}

impl<T: RealField> Default for UnitQuaternion<T> {
    fn default() -> Self {
        Self::identity()
    }
}

impl<T: RealField + fmt::Display> fmt::Display for UnitQuaternion<T> {
    fn fmt(&self, f: &mut fmt::Formatter<'_>) -> fmt::Result {
        if let Some(axis) = self.axis() {
            let axis = axis.into_inner();
            write!(
                f,
                "UnitQuaternion angle: {} − axis: ({}, {}, {})",
                self.angle(),
                axis[0],
                axis[1],
                axis[2]
            )
        } else {
            write!(
                f,
                "UnitQuaternion angle: {} − axis: (undefined)",
                self.angle()
            )
        }
    }
}

impl<T: RealField + AbsDiffEq<Epsilon = T>> AbsDiffEq for UnitQuaternion<T> {
    type Epsilon = T;

    #[inline]
    fn default_epsilon() -> Self::Epsilon {
        T::default_epsilon()
    }

    #[inline]
    fn abs_diff_eq(&self, other: &Self, epsilon: Self::Epsilon) -> bool {
        self.as_ref().abs_diff_eq(other.as_ref(), epsilon)
    }
}

impl<T: RealField + RelativeEq<Epsilon = T>> RelativeEq for UnitQuaternion<T> {
    #[inline]
    fn default_max_relative() -> Self::Epsilon {
        T::default_max_relative()
    }

    #[inline]
    fn relative_eq(
        &self,
        other: &Self,
        epsilon: Self::Epsilon,
        max_relative: Self::Epsilon,
    ) -> bool {
        self.as_ref()
            .relative_eq(other.as_ref(), epsilon, max_relative)
    }
}

impl<T: RealField + UlpsEq<Epsilon = T>> UlpsEq for UnitQuaternion<T> {
    #[inline]
    fn default_max_ulps() -> u32 {
        T::default_max_ulps()
    }

    #[inline]
    fn ulps_eq(&self, other: &Self, epsilon: Self::Epsilon, max_ulps: u32) -> bool {
        self.as_ref().ulps_eq(other.as_ref(), epsilon, max_ulps)
    }
}<|MERGE_RESOLUTION|>--- conflicted
+++ resolved
@@ -1045,13 +1045,8 @@
     }
 }
 
-<<<<<<< HEAD
 impl<T: fmt::Display> fmt::Display for Quaternion<T> {
     fn fmt(&self, f: &mut fmt::Formatter) -> fmt::Result {
-=======
-impl<T: RealField + fmt::Display> fmt::Display for Quaternion<T> {
-    fn fmt(&self, f: &mut fmt::Formatter<'_>) -> fmt::Result {
->>>>>>> 441bfcb3
         write!(
             f,
             "Quaternion {} − ({}, {}, {})",
