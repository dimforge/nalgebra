#[cfg(feature = "arbitrary")]
use quickcheck::{Arbitrary, Gen};
#[cfg(feature = "rand-no-std")]
use rand::{
    distributions::{Distribution, Standard},
    Rng,
};
#[cfg(feature = "serde-serialize-no-std")]
use serde::{Deserialize, Deserializer, Serialize, Serializer};
use std::fmt;

use simba::scalar::RealField;

use crate::base::dimension::U3;
use crate::base::storage::Storage;
use crate::base::{Matrix4, Vector, Vector3};

use crate::geometry::{Point3, Projective3};

/// A 3D orthographic projection stored as a homogeneous 4x4 matrix.
<<<<<<< HEAD
#[repr(C)]
pub struct Orthographic3<T: RealField> {
=======
pub struct Orthographic3<T> {
>>>>>>> 7eb5fd3b
    matrix: Matrix4<T>,
}

impl<T: RealField> Copy for Orthographic3<T> {}

impl<T: RealField> Clone for Orthographic3<T> {
    #[inline]
    fn clone(&self) -> Self {
        Self::from_matrix_unchecked(self.matrix)
    }
}

impl<T: RealField> fmt::Debug for Orthographic3<T> {
    fn fmt(&self, f: &mut fmt::Formatter) -> Result<(), fmt::Error> {
        self.matrix.fmt(f)
    }
}

impl<T: RealField> PartialEq for Orthographic3<T> {
    #[inline]
    fn eq(&self, right: &Self) -> bool {
        self.matrix == right.matrix
    }
}

#[cfg(feature = "bytemuck")]
unsafe impl<T> bytemuck::Zeroable for Orthographic3<T>
where
    T: RealField + bytemuck::Zeroable,
    Matrix4<T>: bytemuck::Zeroable,
{
}

#[cfg(feature = "bytemuck")]
unsafe impl<T> bytemuck::Pod for Orthographic3<T>
where
    T: RealField + bytemuck::Pod,
    Matrix4<T>: bytemuck::Pod,
{
}

#[cfg(feature = "serde-serialize-no-std")]
impl<T: RealField + Serialize> Serialize for Orthographic3<T> {
    fn serialize<S>(&self, serializer: S) -> Result<S::Ok, S::Error>
    where
        S: Serializer,
    {
        self.matrix.serialize(serializer)
    }
}

#[cfg(feature = "serde-serialize-no-std")]
impl<'a, T: RealField + Deserialize<'a>> Deserialize<'a> for Orthographic3<T> {
    fn deserialize<Des>(deserializer: Des) -> Result<Self, Des::Error>
    where
        Des: Deserializer<'a>,
    {
        let matrix = Matrix4::<T>::deserialize(deserializer)?;

        Ok(Self::from_matrix_unchecked(matrix))
    }
}

impl<T: RealField> Orthographic3<T> {
    /// Creates a new orthographic projection matrix.
    ///
    /// This follows the OpenGL convention, so this will flip the `z` axis.
    ///
    /// # Example
    /// ```
    /// # #[macro_use] extern crate approx;
    /// # use nalgebra::{Orthographic3, Point3};
    /// let proj = Orthographic3::new(1.0, 10.0, 2.0, 20.0, 0.1, 1000.0);
    /// // Check this projection actually transforms the view cuboid into the double-unit cube.
    /// // See https://www.nalgebra.org/projections/#orthographic-projection for more details.
    /// let p1 = Point3::new(1.0, 2.0, -0.1);
    /// let p2 = Point3::new(1.0, 2.0, -1000.0);
    /// let p3 = Point3::new(1.0, 20.0, -0.1);
    /// let p4 = Point3::new(1.0, 20.0, -1000.0);
    /// let p5 = Point3::new(10.0, 2.0, -0.1);
    /// let p6 = Point3::new(10.0, 2.0, -1000.0);
    /// let p7 = Point3::new(10.0, 20.0, -0.1);
    /// let p8 = Point3::new(10.0, 20.0, -1000.0);
    ///
    /// assert_relative_eq!(proj.project_point(&p1), Point3::new(-1.0, -1.0, -1.0));
    /// assert_relative_eq!(proj.project_point(&p2), Point3::new(-1.0, -1.0,  1.0));
    /// assert_relative_eq!(proj.project_point(&p3), Point3::new(-1.0,  1.0, -1.0));
    /// assert_relative_eq!(proj.project_point(&p4), Point3::new(-1.0,  1.0,  1.0));
    /// assert_relative_eq!(proj.project_point(&p5), Point3::new( 1.0, -1.0, -1.0));
    /// assert_relative_eq!(proj.project_point(&p6), Point3::new( 1.0, -1.0,  1.0));
    /// assert_relative_eq!(proj.project_point(&p7), Point3::new( 1.0,  1.0, -1.0));
    /// assert_relative_eq!(proj.project_point(&p8), Point3::new( 1.0,  1.0,  1.0));
    ///
    /// // This also works with flipped axis. In other words, we allow that
    /// // `left > right`, `bottom > top`, and/or `znear > zfar`.
    /// let proj = Orthographic3::new(10.0, 1.0, 20.0, 2.0, 1000.0, 0.1);
    ///
    /// assert_relative_eq!(proj.project_point(&p1), Point3::new( 1.0,  1.0,  1.0));
    /// assert_relative_eq!(proj.project_point(&p2), Point3::new( 1.0,  1.0, -1.0));
    /// assert_relative_eq!(proj.project_point(&p3), Point3::new( 1.0, -1.0,  1.0));
    /// assert_relative_eq!(proj.project_point(&p4), Point3::new( 1.0, -1.0, -1.0));
    /// assert_relative_eq!(proj.project_point(&p5), Point3::new(-1.0,  1.0,  1.0));
    /// assert_relative_eq!(proj.project_point(&p6), Point3::new(-1.0,  1.0, -1.0));
    /// assert_relative_eq!(proj.project_point(&p7), Point3::new(-1.0, -1.0,  1.0));
    /// assert_relative_eq!(proj.project_point(&p8), Point3::new(-1.0, -1.0, -1.0));
    /// ```
    #[inline]
    pub fn new(left: T, right: T, bottom: T, top: T, znear: T, zfar: T) -> Self {
        let matrix = Matrix4::<T>::identity();
        let mut res = Self::from_matrix_unchecked(matrix);

        res.set_left_and_right(left, right);
        res.set_bottom_and_top(bottom, top);
        res.set_znear_and_zfar(znear, zfar);

        res
    }

    /// Wraps the given matrix to interpret it as a 3D orthographic matrix.
    ///
    /// It is not checked whether or not the given matrix actually represents an orthographic
    /// projection.
    ///
    /// # Example
    /// ```
    /// # use nalgebra::{Orthographic3, Point3, Matrix4};
    /// let mat = Matrix4::new(
    ///     2.0 / 9.0, 0.0,        0.0,         -11.0 / 9.0,
    ///     0.0,       2.0 / 18.0, 0.0,         -22.0 / 18.0,
    ///     0.0,       0.0,       -2.0 / 999.9, -1000.1 / 999.9,
    ///     0.0,       0.0,        0.0,         1.0
    /// );
    /// let proj = Orthographic3::from_matrix_unchecked(mat);
    /// assert_eq!(proj, Orthographic3::new(1.0, 10.0, 2.0, 20.0, 0.1, 1000.0));
    /// ```
    #[inline]
    pub fn from_matrix_unchecked(matrix: Matrix4<T>) -> Self {
        Self { matrix }
    }

    /// Creates a new orthographic projection matrix from an aspect ratio and the vertical field of view.
    #[inline]
    pub fn from_fov(aspect: T, vfov: T, znear: T, zfar: T) -> Self {
        assert!(
            znear != zfar,
            "The far plane must not be equal to the near plane."
        );
        assert!(
            !relative_eq!(aspect, T::zero()),
            "The aspect ratio must not be zero."
        );

        let half: T = crate::convert(0.5);
        let width = zfar * (vfov * half).tan();
        let height = width / aspect;

        Self::new(
            -width * half,
            width * half,
            -height * half,
            height * half,
            znear,
            zfar,
        )
    }

    /// Retrieves the inverse of the underlying homogeneous matrix.
    ///
    /// # Example
    /// ```
    /// # #[macro_use] extern crate approx;
    /// # use nalgebra::{Orthographic3, Point3, Matrix4};
    /// let proj = Orthographic3::new(1.0, 10.0, 2.0, 20.0, 0.1, 1000.0);
    /// let inv = proj.inverse();
    ///
    /// assert_relative_eq!(inv * proj.as_matrix(), Matrix4::identity());
    /// assert_relative_eq!(proj.as_matrix() * inv, Matrix4::identity());
    ///
    /// let proj = Orthographic3::new(10.0, 1.0, 20.0, 2.0, 1000.0, 0.1);
    /// let inv = proj.inverse();
    /// assert_relative_eq!(inv * proj.as_matrix(), Matrix4::identity());
    /// assert_relative_eq!(proj.as_matrix() * inv, Matrix4::identity());
    /// ```
    #[inline]
    #[must_use]
    pub fn inverse(&self) -> Matrix4<T> {
        let mut res = self.to_homogeneous();

        let inv_m11 = T::one() / self.matrix[(0, 0)];
        let inv_m22 = T::one() / self.matrix[(1, 1)];
        let inv_m33 = T::one() / self.matrix[(2, 2)];

        res[(0, 0)] = inv_m11;
        res[(1, 1)] = inv_m22;
        res[(2, 2)] = inv_m33;

        res[(0, 3)] = -self.matrix[(0, 3)] * inv_m11;
        res[(1, 3)] = -self.matrix[(1, 3)] * inv_m22;
        res[(2, 3)] = -self.matrix[(2, 3)] * inv_m33;

        res
    }

    /// Computes the corresponding homogeneous matrix.
    ///
    /// # Example
    /// ```
    /// # use nalgebra::{Orthographic3, Point3, Matrix4};
    /// let proj = Orthographic3::new(1.0, 10.0, 2.0, 20.0, 0.1, 1000.0);
    /// let expected = Matrix4::new(
    ///     2.0 / 9.0, 0.0,        0.0,         -11.0 / 9.0,
    ///     0.0,       2.0 / 18.0, 0.0,         -22.0 / 18.0,
    ///     0.0,       0.0,       -2.0 / 999.9, -1000.1 / 999.9,
    ///     0.0,       0.0,        0.0,         1.0
    /// );
    /// assert_eq!(proj.to_homogeneous(), expected);
    /// ```
    #[inline]
    #[must_use]
    pub fn to_homogeneous(self) -> Matrix4<T> {
        self.matrix
    }

    /// A reference to the underlying homogeneous transformation matrix.
    ///
    /// # Example
    /// ```
    /// # use nalgebra::{Orthographic3, Point3, Matrix4};
    /// let proj = Orthographic3::new(1.0, 10.0, 2.0, 20.0, 0.1, 1000.0);
    /// let expected = Matrix4::new(
    ///     2.0 / 9.0, 0.0,        0.0,         -11.0 / 9.0,
    ///     0.0,       2.0 / 18.0, 0.0,         -22.0 / 18.0,
    ///     0.0,       0.0,       -2.0 / 999.9, -1000.1 / 999.9,
    ///     0.0,       0.0,        0.0,         1.0
    /// );
    /// assert_eq!(*proj.as_matrix(), expected);
    /// ```
    #[inline]
    #[must_use]
    pub fn as_matrix(&self) -> &Matrix4<T> {
        &self.matrix
    }

    /// A reference to this transformation seen as a `Projective3`.
    ///
    /// # Example
    /// ```
    /// # use nalgebra::Orthographic3;
    /// let proj = Orthographic3::new(1.0, 10.0, 2.0, 20.0, 0.1, 1000.0);
    /// assert_eq!(proj.as_projective().to_homogeneous(), proj.to_homogeneous());
    /// ```
    #[inline]
    #[must_use]
    pub fn as_projective(&self) -> &Projective3<T> {
        unsafe { &*(self as *const Orthographic3<T> as *const Projective3<T>) }
    }

    /// This transformation seen as a `Projective3`.
    ///
    /// # Example
    /// ```
    /// # use nalgebra::Orthographic3;
    /// let proj = Orthographic3::new(1.0, 10.0, 2.0, 20.0, 0.1, 1000.0);
    /// assert_eq!(proj.to_projective().to_homogeneous(), proj.to_homogeneous());
    /// ```
    #[inline]
    #[must_use]
    pub fn to_projective(self) -> Projective3<T> {
        Projective3::from_matrix_unchecked(self.matrix)
    }

    /// Retrieves the underlying homogeneous matrix.
    ///
    /// # Example
    /// ```
    /// # #[macro_use] extern crate approx;
    /// # use nalgebra::{Orthographic3, Point3, Matrix4};
    /// let proj = Orthographic3::new(1.0, 10.0, 2.0, 20.0, 0.1, 1000.0);
    /// let expected = Matrix4::new(
    ///     2.0 / 9.0, 0.0,        0.0,         -11.0 / 9.0,
    ///     0.0,       2.0 / 18.0, 0.0,         -22.0 / 18.0,
    ///     0.0,       0.0,       -2.0 / 999.9, -1000.1 / 999.9,
    ///     0.0,       0.0,        0.0,         1.0
    /// );
    /// assert_eq!(proj.into_inner(), expected);
    /// ```
    #[inline]
    pub fn into_inner(self) -> Matrix4<T> {
        self.matrix
    }

    /// Retrieves the underlying homogeneous matrix.
    /// Deprecated: Use [Orthographic3::into_inner] instead.
    #[deprecated(note = "use `.into_inner()` instead")]
    #[inline]
    pub fn unwrap(self) -> Matrix4<T> {
        self.matrix
    }

    /// The left offset of the view cuboid.
    ///
    /// ```
    /// # #[macro_use] extern crate approx;
    /// # use nalgebra::Orthographic3;
    /// let proj = Orthographic3::new(1.0, 10.0, 2.0, 20.0, 0.1, 1000.0);
    /// assert_relative_eq!(proj.left(), 1.0, epsilon = 1.0e-6);
    ///
    /// let proj = Orthographic3::new(10.0, 1.0, 20.0, 2.0, 1000.0, 0.1);
    /// assert_relative_eq!(proj.left(), 10.0, epsilon = 1.0e-6);
    /// ```
    #[inline]
    #[must_use]
    pub fn left(&self) -> T {
        (-T::one() - self.matrix[(0, 3)]) / self.matrix[(0, 0)]
    }

    /// The right offset of the view cuboid.
    ///
    /// ```
    /// # #[macro_use] extern crate approx;
    /// # use nalgebra::Orthographic3;
    /// let proj = Orthographic3::new(1.0, 10.0, 2.0, 20.0, 0.1, 1000.0);
    /// assert_relative_eq!(proj.right(), 10.0, epsilon = 1.0e-6);
    ///
    /// let proj = Orthographic3::new(10.0, 1.0, 20.0, 2.0, 1000.0, 0.1);
    /// assert_relative_eq!(proj.right(), 1.0, epsilon = 1.0e-6);
    /// ```
    #[inline]
    #[must_use]
    pub fn right(&self) -> T {
        (T::one() - self.matrix[(0, 3)]) / self.matrix[(0, 0)]
    }

    /// The bottom offset of the view cuboid.
    ///
    /// ```
    /// # #[macro_use] extern crate approx;
    /// # use nalgebra::Orthographic3;
    /// let proj = Orthographic3::new(1.0, 10.0, 2.0, 20.0, 0.1, 1000.0);
    /// assert_relative_eq!(proj.bottom(), 2.0, epsilon = 1.0e-6);
    ///
    /// let proj = Orthographic3::new(10.0, 1.0, 20.0, 2.0, 1000.0, 0.1);
    /// assert_relative_eq!(proj.bottom(), 20.0, epsilon = 1.0e-6);
    /// ```
    #[inline]
    #[must_use]
    pub fn bottom(&self) -> T {
        (-T::one() - self.matrix[(1, 3)]) / self.matrix[(1, 1)]
    }

    /// The top offset of the view cuboid.
    ///
    /// ```
    /// # #[macro_use] extern crate approx;
    /// # use nalgebra::Orthographic3;
    /// let proj = Orthographic3::new(1.0, 10.0, 2.0, 20.0, 0.1, 1000.0);
    /// assert_relative_eq!(proj.top(), 20.0, epsilon = 1.0e-6);
    ///
    /// let proj = Orthographic3::new(10.0, 1.0, 20.0, 2.0, 1000.0, 0.1);
    /// assert_relative_eq!(proj.top(), 2.0, epsilon = 1.0e-6);
    /// ```
    #[inline]
    #[must_use]
    pub fn top(&self) -> T {
        (T::one() - self.matrix[(1, 3)]) / self.matrix[(1, 1)]
    }

    /// The near plane offset of the view cuboid.
    ///
    /// ```
    /// # #[macro_use] extern crate approx;
    /// # use nalgebra::Orthographic3;
    /// let proj = Orthographic3::new(1.0, 10.0, 2.0, 20.0, 0.1, 1000.0);
    /// assert_relative_eq!(proj.znear(), 0.1, epsilon = 1.0e-6);
    ///
    /// let proj = Orthographic3::new(10.0, 1.0, 20.0, 2.0, 1000.0, 0.1);
    /// assert_relative_eq!(proj.znear(), 1000.0, epsilon = 1.0e-6);
    /// ```
    #[inline]
    #[must_use]
    pub fn znear(&self) -> T {
        (T::one() + self.matrix[(2, 3)]) / self.matrix[(2, 2)]
    }

    /// The far plane offset of the view cuboid.
    ///
    /// ```
    /// # #[macro_use] extern crate approx;
    /// # use nalgebra::Orthographic3;
    /// let proj = Orthographic3::new(1.0, 10.0, 2.0, 20.0, 0.1, 1000.0);
    /// assert_relative_eq!(proj.zfar(), 1000.0, epsilon = 1.0e-6);
    ///
    /// let proj = Orthographic3::new(10.0, 1.0, 20.0, 2.0, 1000.0, 0.1);
    /// assert_relative_eq!(proj.zfar(), 0.1, epsilon = 1.0e-6);
    /// ```
    #[inline]
    #[must_use]
    pub fn zfar(&self) -> T {
        (-T::one() + self.matrix[(2, 3)]) / self.matrix[(2, 2)]
    }

    // TODO: when we get specialization, specialize the Mul impl instead.
    /// Projects a point. Faster than matrix multiplication.
    ///
    /// # Example
    /// ```
    /// # #[macro_use] extern crate approx;
    /// # use nalgebra::{Orthographic3, Point3};
    /// let proj = Orthographic3::new(1.0, 10.0, 2.0, 20.0, 0.1, 1000.0);
    ///
    /// let p1 = Point3::new(1.0, 2.0, -0.1);
    /// let p2 = Point3::new(1.0, 2.0, -1000.0);
    /// let p3 = Point3::new(1.0, 20.0, -0.1);
    /// let p4 = Point3::new(1.0, 20.0, -1000.0);
    /// let p5 = Point3::new(10.0, 2.0, -0.1);
    /// let p6 = Point3::new(10.0, 2.0, -1000.0);
    /// let p7 = Point3::new(10.0, 20.0, -0.1);
    /// let p8 = Point3::new(10.0, 20.0, -1000.0);
    ///
    /// assert_relative_eq!(proj.project_point(&p1), Point3::new(-1.0, -1.0, -1.0));
    /// assert_relative_eq!(proj.project_point(&p2), Point3::new(-1.0, -1.0,  1.0));
    /// assert_relative_eq!(proj.project_point(&p3), Point3::new(-1.0,  1.0, -1.0));
    /// assert_relative_eq!(proj.project_point(&p4), Point3::new(-1.0,  1.0,  1.0));
    /// assert_relative_eq!(proj.project_point(&p5), Point3::new( 1.0, -1.0, -1.0));
    /// assert_relative_eq!(proj.project_point(&p6), Point3::new( 1.0, -1.0,  1.0));
    /// assert_relative_eq!(proj.project_point(&p7), Point3::new( 1.0,  1.0, -1.0));
    /// assert_relative_eq!(proj.project_point(&p8), Point3::new( 1.0,  1.0,  1.0));
    /// ```
    #[inline]
    #[must_use]
    pub fn project_point(&self, p: &Point3<T>) -> Point3<T> {
        Point3::new(
            self.matrix[(0, 0)] * p[0] + self.matrix[(0, 3)],
            self.matrix[(1, 1)] * p[1] + self.matrix[(1, 3)],
            self.matrix[(2, 2)] * p[2] + self.matrix[(2, 3)],
        )
    }

    /// Un-projects a point. Faster than multiplication by the underlying matrix inverse.
    ///
    /// # Example
    /// ```
    /// # #[macro_use] extern crate approx;
    /// # use nalgebra::{Orthographic3, Point3};
    /// let proj = Orthographic3::new(1.0, 10.0, 2.0, 20.0, 0.1, 1000.0);
    ///
    /// let p1 = Point3::new(-1.0, -1.0, -1.0);
    /// let p2 = Point3::new(-1.0, -1.0,  1.0);
    /// let p3 = Point3::new(-1.0,  1.0, -1.0);
    /// let p4 = Point3::new(-1.0,  1.0,  1.0);
    /// let p5 = Point3::new( 1.0, -1.0, -1.0);
    /// let p6 = Point3::new( 1.0, -1.0,  1.0);
    /// let p7 = Point3::new( 1.0,  1.0, -1.0);
    /// let p8 = Point3::new( 1.0,  1.0,  1.0);
    ///
    /// assert_relative_eq!(proj.unproject_point(&p1), Point3::new(1.0, 2.0, -0.1), epsilon = 1.0e-6);
    /// assert_relative_eq!(proj.unproject_point(&p2), Point3::new(1.0, 2.0, -1000.0), epsilon = 1.0e-6);
    /// assert_relative_eq!(proj.unproject_point(&p3), Point3::new(1.0, 20.0, -0.1), epsilon = 1.0e-6);
    /// assert_relative_eq!(proj.unproject_point(&p4), Point3::new(1.0, 20.0, -1000.0), epsilon = 1.0e-6);
    /// assert_relative_eq!(proj.unproject_point(&p5), Point3::new(10.0, 2.0, -0.1), epsilon = 1.0e-6);
    /// assert_relative_eq!(proj.unproject_point(&p6), Point3::new(10.0, 2.0, -1000.0), epsilon = 1.0e-6);
    /// assert_relative_eq!(proj.unproject_point(&p7), Point3::new(10.0, 20.0, -0.1), epsilon = 1.0e-6);
    /// assert_relative_eq!(proj.unproject_point(&p8), Point3::new(10.0, 20.0, -1000.0), epsilon = 1.0e-6);
    /// ```
    #[inline]
    #[must_use]
    pub fn unproject_point(&self, p: &Point3<T>) -> Point3<T> {
        Point3::new(
            (p[0] - self.matrix[(0, 3)]) / self.matrix[(0, 0)],
            (p[1] - self.matrix[(1, 3)]) / self.matrix[(1, 1)],
            (p[2] - self.matrix[(2, 3)]) / self.matrix[(2, 2)],
        )
    }

    // TODO: when we get specialization, specialize the Mul impl instead.
    /// Projects a vector. Faster than matrix multiplication.
    ///
    /// Vectors are not affected by the translation part of the projection.
    ///
    /// # Example
    /// ```
    /// # #[macro_use] extern crate approx;
    /// # use nalgebra::{Orthographic3, Vector3};
    /// let proj = Orthographic3::new(1.0, 10.0, 2.0, 20.0, 0.1, 1000.0);
    ///
    /// let v1 = Vector3::x();
    /// let v2 = Vector3::y();
    /// let v3 = Vector3::z();
    ///
    /// assert_relative_eq!(proj.project_vector(&v1), Vector3::x() * 2.0 / 9.0);
    /// assert_relative_eq!(proj.project_vector(&v2), Vector3::y() * 2.0 / 18.0);
    /// assert_relative_eq!(proj.project_vector(&v3), Vector3::z() * -2.0 / 999.9);
    /// ```
    #[inline]
    #[must_use]
    pub fn project_vector<SB>(&self, p: &Vector<T, U3, SB>) -> Vector3<T>
    where
        SB: Storage<T, U3>,
    {
        Vector3::new(
            self.matrix[(0, 0)] * p[0],
            self.matrix[(1, 1)] * p[1],
            self.matrix[(2, 2)] * p[2],
        )
    }

    /// Sets the left offset of the view cuboid.
    ///
    /// ```
    /// # #[macro_use] extern crate approx;
    /// # use nalgebra::Orthographic3;
    /// let mut proj = Orthographic3::new(1.0, 10.0, 2.0, 20.0, 0.1, 1000.0);
    /// proj.set_left(2.0);
    /// assert_relative_eq!(proj.left(), 2.0, epsilon = 1.0e-6);
    ///
    /// // It is OK to set a left offset greater than the current right offset.
    /// proj.set_left(20.0);
    /// assert_relative_eq!(proj.left(), 20.0, epsilon = 1.0e-6);
    /// ```
    #[inline]
    pub fn set_left(&mut self, left: T) {
        let right = self.right();
        self.set_left_and_right(left, right);
    }

    /// Sets the right offset of the view cuboid.
    ///
    /// ```
    /// # #[macro_use] extern crate approx;
    /// # use nalgebra::Orthographic3;
    /// let mut proj = Orthographic3::new(1.0, 10.0, 2.0, 20.0, 0.1, 1000.0);
    /// proj.set_right(15.0);
    /// assert_relative_eq!(proj.right(), 15.0, epsilon = 1.0e-6);
    ///
    /// // It is OK to set a right offset smaller than the current left offset.
    /// proj.set_right(-3.0);
    /// assert_relative_eq!(proj.right(), -3.0, epsilon = 1.0e-6);
    /// ```
    #[inline]
    pub fn set_right(&mut self, right: T) {
        let left = self.left();
        self.set_left_and_right(left, right);
    }

    /// Sets the bottom offset of the view cuboid.
    ///
    /// ```
    /// # #[macro_use] extern crate approx;
    /// # use nalgebra::Orthographic3;
    /// let mut proj = Orthographic3::new(1.0, 10.0, 2.0, 20.0, 0.1, 1000.0);
    /// proj.set_bottom(8.0);
    /// assert_relative_eq!(proj.bottom(), 8.0, epsilon = 1.0e-6);
    ///
    /// // It is OK to set a bottom offset greater than the current top offset.
    /// proj.set_bottom(50.0);
    /// assert_relative_eq!(proj.bottom(), 50.0, epsilon = 1.0e-6);
    /// ```
    #[inline]
    pub fn set_bottom(&mut self, bottom: T) {
        let top = self.top();
        self.set_bottom_and_top(bottom, top);
    }

    /// Sets the top offset of the view cuboid.
    ///
    /// ```
    /// # #[macro_use] extern crate approx;
    /// # use nalgebra::Orthographic3;
    /// let mut proj = Orthographic3::new(1.0, 10.0, 2.0, 20.0, 0.1, 1000.0);
    /// proj.set_top(15.0);
    /// assert_relative_eq!(proj.top(), 15.0, epsilon = 1.0e-6);
    ///
    /// // It is OK to set a top offset smaller than the current bottom offset.
    /// proj.set_top(-3.0);
    /// assert_relative_eq!(proj.top(), -3.0, epsilon = 1.0e-6);
    /// ```
    #[inline]
    pub fn set_top(&mut self, top: T) {
        let bottom = self.bottom();
        self.set_bottom_and_top(bottom, top);
    }

    /// Sets the near plane offset of the view cuboid.
    ///
    /// ```
    /// # #[macro_use] extern crate approx;
    /// # use nalgebra::Orthographic3;
    /// let mut proj = Orthographic3::new(1.0, 10.0, 2.0, 20.0, 0.1, 1000.0);
    /// proj.set_znear(8.0);
    /// assert_relative_eq!(proj.znear(), 8.0, epsilon = 1.0e-6);
    ///
    /// // It is OK to set a znear greater than the current zfar.
    /// proj.set_znear(5000.0);
    /// assert_relative_eq!(proj.znear(), 5000.0, epsilon = 1.0e-6);
    /// ```
    #[inline]
    pub fn set_znear(&mut self, znear: T) {
        let zfar = self.zfar();
        self.set_znear_and_zfar(znear, zfar);
    }

    /// Sets the far plane offset of the view cuboid.
    ///
    /// ```
    /// # #[macro_use] extern crate approx;
    /// # use nalgebra::Orthographic3;
    /// let mut proj = Orthographic3::new(1.0, 10.0, 2.0, 20.0, 0.1, 1000.0);
    /// proj.set_zfar(15.0);
    /// assert_relative_eq!(proj.zfar(), 15.0, epsilon = 1.0e-6);
    ///
    /// // It is OK to set a zfar smaller than the current znear.
    /// proj.set_zfar(-3.0);
    /// assert_relative_eq!(proj.zfar(), -3.0, epsilon = 1.0e-6);
    /// ```
    #[inline]
    pub fn set_zfar(&mut self, zfar: T) {
        let znear = self.znear();
        self.set_znear_and_zfar(znear, zfar);
    }

    /// Sets the view cuboid offsets along the `x` axis.
    ///
    /// ```
    /// # #[macro_use] extern crate approx;
    /// # use nalgebra::Orthographic3;
    /// let mut proj = Orthographic3::new(1.0, 10.0, 2.0, 20.0, 0.1, 1000.0);
    /// proj.set_left_and_right(7.0, 70.0);
    /// assert_relative_eq!(proj.left(), 7.0, epsilon = 1.0e-6);
    /// assert_relative_eq!(proj.right(), 70.0, epsilon = 1.0e-6);
    ///
    /// // It is also OK to have `left > right`.
    /// proj.set_left_and_right(70.0, 7.0);
    /// assert_relative_eq!(proj.left(), 70.0, epsilon = 1.0e-6);
    /// assert_relative_eq!(proj.right(), 7.0, epsilon = 1.0e-6);
    /// ```
    #[inline]
    pub fn set_left_and_right(&mut self, left: T, right: T) {
        assert!(
            left != right,
            "The left corner must not be equal to the right corner."
        );
        self.matrix[(0, 0)] = crate::convert::<_, T>(2.0) / (right - left);
        self.matrix[(0, 3)] = -(right + left) / (right - left);
    }

    /// Sets the view cuboid offsets along the `y` axis.
    ///
    /// ```
    /// # #[macro_use] extern crate approx;
    /// # use nalgebra::Orthographic3;
    /// let mut proj = Orthographic3::new(1.0, 10.0, 2.0, 20.0, 0.1, 1000.0);
    /// proj.set_bottom_and_top(7.0, 70.0);
    /// assert_relative_eq!(proj.bottom(), 7.0, epsilon = 1.0e-6);
    /// assert_relative_eq!(proj.top(), 70.0, epsilon = 1.0e-6);
    ///
    /// // It is also OK to have `bottom > top`.
    /// proj.set_bottom_and_top(70.0, 7.0);
    /// assert_relative_eq!(proj.bottom(), 70.0, epsilon = 1.0e-6);
    /// assert_relative_eq!(proj.top(), 7.0, epsilon = 1.0e-6);
    /// ```
    #[inline]
    pub fn set_bottom_and_top(&mut self, bottom: T, top: T) {
        assert!(
            bottom != top,
            "The top corner must not be equal to the bottom corner."
        );
        self.matrix[(1, 1)] = crate::convert::<_, T>(2.0) / (top - bottom);
        self.matrix[(1, 3)] = -(top + bottom) / (top - bottom);
    }

    /// Sets the near and far plane offsets of the view cuboid.
    ///
    /// ```
    /// # #[macro_use] extern crate approx;
    /// # use nalgebra::Orthographic3;
    /// let mut proj = Orthographic3::new(1.0, 10.0, 2.0, 20.0, 0.1, 1000.0);
    /// proj.set_znear_and_zfar(50.0, 5000.0);
    /// assert_relative_eq!(proj.znear(), 50.0, epsilon = 1.0e-6);
    /// assert_relative_eq!(proj.zfar(), 5000.0, epsilon = 1.0e-6);
    ///
    /// // It is also OK to have `znear > zfar`.
    /// proj.set_znear_and_zfar(5000.0, 0.5);
    /// assert_relative_eq!(proj.znear(), 5000.0, epsilon = 1.0e-6);
    /// assert_relative_eq!(proj.zfar(), 0.5, epsilon = 1.0e-6);
    /// ```
    #[inline]
    pub fn set_znear_and_zfar(&mut self, znear: T, zfar: T) {
        assert!(
            zfar != znear,
            "The near-plane and far-plane must not be superimposed."
        );
        self.matrix[(2, 2)] = -crate::convert::<_, T>(2.0) / (zfar - znear);
        self.matrix[(2, 3)] = -(zfar + znear) / (zfar - znear);
    }
}

#[cfg(feature = "rand-no-std")]
impl<T: RealField> Distribution<Orthographic3<T>> for Standard
where
    Standard: Distribution<T>,
{
    /// Generate an arbitrary random variate for testing purposes.
    fn sample<R: Rng + ?Sized>(&self, r: &mut R) -> Orthographic3<T> {
        use crate::base::helper;
        let left = r.gen();
        let right = helper::reject_rand(r, |x: &T| *x > left);
        let bottom = r.gen();
        let top = helper::reject_rand(r, |x: &T| *x > bottom);
        let znear = r.gen();
        let zfar = helper::reject_rand(r, |x: &T| *x > znear);

        Orthographic3::new(left, right, bottom, top, znear, zfar)
    }
}

#[cfg(feature = "arbitrary")]
impl<T: RealField + Arbitrary> Arbitrary for Orthographic3<T>
where
    Matrix4<T>: Send,
{
    fn arbitrary(g: &mut Gen) -> Self {
        use crate::base::helper;
        let left = Arbitrary::arbitrary(g);
        let right = helper::reject(g, |x: &T| *x > left);
        let bottom = Arbitrary::arbitrary(g);
        let top = helper::reject(g, |x: &T| *x > bottom);
        let znear = Arbitrary::arbitrary(g);
        let zfar = helper::reject(g, |x: &T| *x > znear);

        Self::new(left, right, bottom, top, znear, zfar)
    }
}

impl<T: RealField> From<Orthographic3<T>> for Matrix4<T> {
    #[inline]
    fn from(orth: Orthographic3<T>) -> Self {
        orth.into_inner()
    }
}<|MERGE_RESOLUTION|>--- conflicted
+++ resolved
@@ -18,12 +18,8 @@
 use crate::geometry::{Point3, Projective3};
 
 /// A 3D orthographic projection stored as a homogeneous 4x4 matrix.
-<<<<<<< HEAD
 #[repr(C)]
-pub struct Orthographic3<T: RealField> {
-=======
 pub struct Orthographic3<T> {
->>>>>>> 7eb5fd3b
     matrix: Matrix4<T>,
 }
 
