--- conflicted
+++ resolved
@@ -18,14 +18,10 @@
 use crate::base::allocator::Allocator;
 use crate::base::dimension::{Const, DimDiff, DimSub, U1, U2, U3};
 use crate::base::storage::Storage;
-<<<<<<< HEAD
 use crate::base::{ArrayStorage, DefaultAllocator};
-use crate::base::{Matrix2, Matrix3, SMatrix, SVector, Unit, Vector, Vector1, Vector2, Vector3};
-=======
 use crate::base::{
     Matrix2, Matrix3, SMatrix, SVector, Unit, UnitVector3, Vector, Vector1, Vector2, Vector3,
 };
->>>>>>> a803815b
 
 use crate::geometry::{Rotation, Rotation2, Rotation3, UnitComplex, UnitQuaternion};
 
