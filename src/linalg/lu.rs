--- conflicted
+++ resolved
@@ -15,19 +15,6 @@
 #[cfg_attr(feature = "serde-serialize", derive(Serialize, Deserialize))]
 #[cfg_attr(
     feature = "serde-serialize",
-<<<<<<< HEAD
-    serde(bound(serialize = "DefaultAllocator: Allocator<N, R, C> +
-                           Allocator<(usize, usize), DimMinimum<R, C>>,
-         MatrixMN<N, R, C>: Serialize,
-         PermutationSequence<DimMinimum<R, C>>: Serialize"))
-)]
-#[cfg_attr(
-    feature = "serde-serialize",
-    serde(bound(deserialize = "DefaultAllocator: Allocator<N, R, C> +
-                           Allocator<(usize, usize), DimMinimum<R, C>>,
-         MatrixMN<N, R, C>: Deserialize<'de>,
-         PermutationSequence<DimMinimum<R, C>>: Deserialize<'de>"))
-=======
     serde(bound(
         serialize = "DefaultAllocator: Allocator<N, R, C> +
                            Allocator<(usize, usize), DimMinimum<R, C>>,
@@ -43,7 +30,6 @@
          MatrixMN<N, R, C>: Deserialize<'de>,
          PermutationSequence<DimMinimum<R, C>>: Deserialize<'de>"
     ))
->>>>>>> d702bf03
 )]
 #[derive(Clone, Debug)]
 pub struct LU<N: Real, R: DimMin<C>, C: Dim>
