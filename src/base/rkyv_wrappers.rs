--- conflicted
+++ resolved
@@ -1,8 +1,4 @@
-<<<<<<< HEAD
-//! Wrapper that allows changing the generic type of a `PhantomData<T>`
-=======
 //! Wrapper that allows changing the generic type of a `PhantomData<NT>`
->>>>>>> 122897ff
 //!
 //! Copied from <https://github.com/rkyv/rkyv_contrib> (MIT-Apache2 licences) which isn’t published yet.
 
