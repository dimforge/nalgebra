--- conflicted
+++ resolved
@@ -13,13 +13,8 @@
 use base::storage::{Storage, StorageMut};
 use base::{DefaultAllocator, Matrix, Scalar, SquareMatrix, Vector};
 
-<<<<<<< HEAD
-impl<N: Scalar + PartialOrd + Signed, D: Dim, S: Storage<N, D>> Vector<N, D, S> {
-    /// Computes the index of the vector component with the largest value.
-=======
 impl<N: Scalar + PartialOrd, D: Dim, S: Storage<N, D>> Vector<N, D, S> {
     /// Computes the index and value of the vector component with the largest value.
->>>>>>> d702bf03
     ///
     /// # Examples:
     ///
