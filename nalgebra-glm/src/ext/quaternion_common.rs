--- conflicted
+++ resolved
@@ -33,9 +33,5 @@
 pub fn quat_slerp<N: Real>(x: &Qua<N>, y: &Qua<N>, a: N) -> Qua<N> {
     Unit::new_normalize(*x)
         .slerp(&Unit::new_normalize(*y), a)
-<<<<<<< HEAD
-        .unwrap()
-=======
         .into_inner()
->>>>>>> d702bf03
 }